--- conflicted
+++ resolved
@@ -87,14 +87,6 @@
 		explicit BaseParticles(SPHBody &sph_body, BaseMaterial *base_material);
 		virtual ~BaseParticles(){};
 
-<<<<<<< HEAD
-		BaseMaterial *base_material_; /**< for dynamic cast in particle data delegation */
-
-        void reserve(std::size_t n);
-
-		StdLargeVec<Vecd> pos_0_;         /**< initial position */
-=======
->>>>>>> 890f4ded
 		StdLargeVec<Vecd> pos_n_;		  /**< current position */
 		StdLargeVec<Vecd> vel_n_;		  /**< current particle velocity */
 		StdLargeVec<Vecd> dvel_dt_;		  /**< total acceleration including inner pressure- or stress-induced acceleration and other accelerations */
