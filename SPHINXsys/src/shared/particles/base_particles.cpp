/**
 * @file base_particles.cpp
 * @brief Definition of functions declared in base_particles.h
 * @author	Xiangyu Hu and Chi Zhang
 */
#include "base_particles.h"
#include "base_particles.hpp"

#include "base_body.h"
#include "base_material.h"
#include "base_particle_generator.h"
#include "xml_engine.h"

namespace SPH
{
	//=================================================================================================//
	BaseParticles::BaseParticles(SPHBody &sph_body,
								 SharedPtr<BaseMaterial> base_material_ptr,
								 SharedPtr<ParticleGenerator> particle_generator)
		: base_material_(base_material_ptr_keeper_.assignPtr(base_material_ptr)),
		  rho0_(base_material_->ReferenceDensity()),
		  sigma0_(sph_body.sph_adaptation_->ReferenceNumberDensity()),
		  speed_max_(0.0), signal_speed_max_(0.0),
		  total_real_particles_(0), real_particles_bound_(0), total_ghost_particles_(0),
		  sph_body_(&sph_body), body_name_(sph_body.getBodyName()),
		  restart_xml_engine_("xml_restart", "particles"),
		  reload_xml_engine_("xml_particle_reload", "particles")
	{
		sph_body.assignBaseParticles(this);
		//----------------------------------------------------------------------
		//		register particle data
		//----------------------------------------------------------------------
<<<<<<< HEAD
=======
		registerAVariable<Vecd>(pos_0_, "InitialPosition");
>>>>>>> 4b650f61
		registerAVariable<Vecd>(pos_n_, "Position");
		registerAVariable<Vecd>(vel_n_, "Velocity");
		registerAVariable<Vecd>(dvel_dt_, "Acceleration");
		registerAVariable<Vecd>(dvel_dt_prior_, "PriorAcceleration");
		registerAVariable<Real>(Vol_, "Volume");
		registerAVariable<Real>(rho_n_, "Density");
		registerAVariable<Real>(mass_, "Mass");
		//----------------------------------------------------------------------
		//		add basic output particle data
		//----------------------------------------------------------------------
		addAVariableToWrite<Vecd>("Velocity");
		addAVariableToWrite<Vecd>("Acceleration");
		//----------------------------------------------------------------------
		//		add restart output particle data
		//----------------------------------------------------------------------
		addAVariableNameToList<Vecd>(variables_to_restart_, "Position");
		addAVariableNameToList<Vecd>(variables_to_restart_, "Velocity");
		addAVariableNameToList<Vecd>(variables_to_restart_, "Acceleration");
		addAVariableNameToList<Real>(variables_to_restart_, "Volume");

		particle_generator->initialize(&sph_body);
		particle_generator->createBaseParticles(this);
		real_particles_bound_ = total_real_particles_;

		sph_body.sph_adaptation_->assignBaseParticles(this);
		base_material_->assignBaseParticles(this);
	}
	//=================================================================================================//
	void BaseParticles::initializeABaseParticle(Vecd pnt, Real Vol_0)
	{
		total_real_particles_++;
		sequence_.push_back(0);
		sorted_id_.push_back(pos_n_.size());
		unsorted_id_.push_back(pos_n_.size());
		
		pos_0_.push_back(pnt);
		pos_n_.push_back(pnt);
		vel_n_.push_back(Vecd(0));
		dvel_dt_.push_back(Vecd(0));
		dvel_dt_prior_.push_back(Vecd(0));

		Vol_.push_back(Vol_0);
		rho_n_.push_back(rho0_);
		mass_.push_back(rho0_ * Vol_0);
	}
	//=================================================================================================//
	void BaseParticles::addAParticleEntry()
	{
		sequence_.push_back(0);
		sorted_id_.push_back(pos_n_.size());
		unsorted_id_.push_back(pos_n_.size());

		add_a_particle_value_(all_particle_data_);
	}
	//=================================================================================================//
	void BaseParticles::addBufferParticles(size_t buffer_size)
	{
		for (size_t i = 0; i != buffer_size; ++i)
		{
			addAParticleEntry();
		}
		real_particles_bound_ += buffer_size;
	}
	//=================================================================================================//
	void BaseParticles::copyFromAnotherParticle(size_t this_index, size_t another_index)
	{
		updateFromAnotherParticle(this_index, another_index);
	}
	//=================================================================================================//
	void BaseParticles::updateFromAnotherParticle(size_t this_index, size_t another_index)
	{
		copy_a_particle_value_(all_particle_data_, this_index, another_index);
	}
	//=================================================================================================//
	size_t BaseParticles::insertAGhostParticle(size_t index_i)
	{
		total_ghost_particles_ += 1;
		size_t expected_size = real_particles_bound_ + total_ghost_particles_;
		size_t expected_particle_index = expected_size - 1;
		if (expected_size <= pos_n_.size())
		{
			copyFromAnotherParticle(expected_particle_index, index_i);
			/** For a ghost particle, its sorted id is that of corresponding real particle. */
			sorted_id_[expected_particle_index] = index_i;
		}
		else
		{
			addAParticleEntry();
			copyFromAnotherParticle(expected_particle_index, index_i);
			/** For a ghost particle, its sorted id is that of corresponding real particle. */
			sorted_id_[expected_particle_index] = index_i;
		}
		return expected_particle_index;
	}
	//=================================================================================================//
	void BaseParticles::switchToBufferParticle(size_t index_i)
	{
		size_t last_real_particle_index = total_real_particles_ - 1;
		updateFromAnotherParticle(index_i, last_real_particle_index);
		// update unsorted and sorted_id as well
		std::swap(unsorted_id_[index_i], unsorted_id_[last_real_particle_index]);
		sorted_id_[unsorted_id_[index_i]] = index_i;
		total_real_particles_ -= 1;
	}
//=================================================================================================//
	void BaseParticles::writeParticlesToVtuFile(std::ostream& output_file)
	{
		size_t total_real_particles = total_real_particles_;

<<<<<<< HEAD
		//write current/final particle positions first
=======
		/** write current/final particle positions first */
>>>>>>> 4b650f61
		output_file << "   <Points>\n";
		output_file << "    <DataArray Name=\"Position\" type=\"Float32\"  NumberOfComponents=\"3\" Format=\"ascii\">\n";
		output_file << "    ";
		for (size_t i = 0; i != total_real_particles; ++i) {
			Vec3d particle_position = upgradeToVector3D(pos_n_[i]);
			output_file << particle_position[0] << " " << particle_position[1] << " " << particle_position[2] << " ";
		}
		output_file << std::endl;
		output_file << "    </DataArray>\n";
		output_file << "   </Points>\n";

		/** write header of particles data */
		output_file << "   <PointData  Vectors=\"vector\">\n";

		// REMOVED TEMPORARILY
		// /** write sorted particles ID */
		// output_file << "    <DataArray Name=\"SortedParticle_ID\" type=\"Int32\" Format=\"ascii\">\n";
		// output_file << "    ";
		// for (size_t i = 0; i != total_real_particles; ++i) {
		// 	output_file << i << " ";
		// }
		// output_file << std::endl;
		// output_file << "    </DataArray>\n";

		// /** write unsorted particles ID */
		// output_file << "    <DataArray Name=\"UnsortedParticle_ID\" type=\"Int32\" Format=\"ascii\">\n";
		// output_file << "    ";
		// for (size_t i = 0; i != total_real_particles; ++i) {
		// 	output_file << unsorted_id_[i] << " ";
		// }
		// output_file << std::endl;
		// output_file << "    </DataArray>\n";

		// /** write matrices */
		// for (std::pair<std::string, size_t>& name_index : variables_to_write_[indexMatrix])
		// {
		// 	std::string variable_name = name_index.first;
		// 	StdLargeVec<Matd>& variable = *(std::get<indexMatrix>(all_particle_data_)[name_index.second]);
		// 	output_file << "    <DataArray Name=\"" << variable_name << "\" type=\"Float32\"  NumberOfComponents=\"9\" Format=\"ascii\">\n";
		// 	output_file << "    ";
		// 	for (size_t i = 0; i != total_real_particles; ++i) {
		// 		Mat3d matrix_value = upgradeToMatrix3D(variable[i]);
		// 		for (int k = 0; k != 3; ++k) {
		// 			Vec3d col_vector = matrix_value.col(k);
		// 			output_file << std::fixed << std::setprecision(9) << col_vector[0] << " " << col_vector[1] << " " << col_vector[2] << " ";
		// 		}
		// 	}
		// 	output_file << std::endl;
		// 	output_file << "    </DataArray>\n";
		// }

		// /** /write vectors */
		// for (std::pair<std::string, size_t>& name_index : variables_to_write_[indexVector])
		// {
		// 	std::string variable_name = name_index.first;
		// 	StdLargeVec<Vecd>& variable = *(std::get<indexVector>(all_particle_data_)[name_index.second]);
		// 	output_file << "    <DataArray Name=\"" << variable_name << "\" type=\"Float32\"  NumberOfComponents=\"3\" Format=\"ascii\">\n";
		// 	output_file << "    ";
		// 	for (size_t i = 0; i != total_real_particles; ++i) {
		// 		Vec3d vector_value = upgradeToVector3D(variable[i]);
		// 		output_file << std::fixed << std::setprecision(9) << vector_value[0] << " " << vector_value[1] << " " << vector_value[2] << " ";
		// 	}
		// 	output_file << std::endl;
		// 	output_file << "    </DataArray>\n";
		// }

		// /** write scalars */
		// for (std::pair<std::string, size_t>& name_index : variables_to_write_[indexScalar])
		// {
		// 	std::string variable_name = name_index.first;
		// 	StdLargeVec<Real>& variable = *(std::get<indexScalar>(all_particle_data_)[name_index.second]);
		// 	output_file << "    <DataArray Name=\"" << variable_name << "\" type=\"Float32\" Format=\"ascii\">\n";
		// 	output_file << "    ";
		// 	for (size_t i = 0; i != total_real_particles; ++i) {
		// 		output_file << std::fixed << std::setprecision(9) << variable[i] << " ";
		// 	}
		// 	output_file << std::endl;
		// 	output_file << "    </DataArray>\n";
		// }

		// /** write integers */
		// for (std::pair<std::string, size_t>& name_index : variables_to_write_[indexInteger])
		// {
		// 	std::string variable_name = name_index.first;
		// 	StdLargeVec<int>& variable = *(std::get<indexInteger>(all_particle_data_)[name_index.second]);
		// 	output_file << "    <DataArray Name=\"" << variable_name << "\" type=\"Int32\" Format=\"ascii\">\n";
		// 	output_file << "    ";
		// 	for (size_t i = 0; i != total_real_particles; ++i) {
		// 		output_file << std::fixed << std::setprecision(9) << variable[i] << " ";
		// 	}
		// 	output_file << std::endl;
		// 	output_file << "    </DataArray>\n";
		// }
	}
	//=================================================================================================//
	void BaseParticles::writeParticlesToVtpFile(std::ostream &output_file)
	{
		size_t total_real_particles = total_real_particles_;

		/** write current/final particle positions first */
		/** precision: 3 - 0.1 mm accuracy */
		output_file << "   <Points>\n";
		output_file << "    <DataArray Name=\"Position\" type=\"Float32\"  NumberOfComponents=\"3\" Format=\"ascii\">\n";
		output_file << "    ";
		for (size_t i = 0; i != total_real_particles; ++i)
		{
			Vec3d particle_position = upgradeToVector3D(pos_n_[i]);
			output_file << particle_position[0] << " " << particle_position[1] << " " << particle_position[2] << " ";
		}
		output_file << std::endl;
		output_file << "    </DataArray>\n";
		output_file << "   </Points>\n";

		/** write header of particles data */
		output_file << "   <PointData  Vectors=\"vector\">\n";

		//write matrices
<<<<<<< HEAD
		for (std::pair<std::string, size_t>& name_index : variables_to_write_[2])
		{
			std::string variable_name = name_index.first;
			StdLargeVec<Matd>& variable = *(std::get<2>(all_particle_data_)[name_index.second]);
=======
		for (std::pair<std::string, size_t> &name_index : variables_to_write_[2])
		{
			std::string variable_name = name_index.first;
			StdLargeVec<Matd> &variable = *(std::get<2>(all_particle_data_)[name_index.second]);
>>>>>>> 4b650f61
			output_file << "    <DataArray Name=\"" << variable_name << "\" type=\"Float32\"  NumberOfComponents=\"9\" Format=\"ascii\">\n";
			output_file << "    ";
			for (size_t i = 0; i != total_real_particles; ++i)
			{
				Mat3d matrix_value = upgradeToMatrix3D(variable[i]);
				for (int k = 0; k != 3; ++k)
				{
					Vec3d col_vector = matrix_value.col(k);
					output_file << std::fixed << std::setprecision(9) << col_vector[0] << " " << col_vector[1] << " " << col_vector[2] << " ";
				}
			}
			output_file << std::endl;
			output_file << "    </DataArray>\n";
		}

		//write vectors
<<<<<<< HEAD
		for (std::pair<std::string, size_t>& name_index : variables_to_write_[1])
		{
			std::string variable_name = name_index.first;
			StdLargeVec<Vecd>& variable = *(std::get<1>(all_particle_data_)[name_index.second]);
=======
		for (std::pair<std::string, size_t> &name_index : variables_to_write_[1])
		{
			std::string variable_name = name_index.first;
			StdLargeVec<Vecd> &variable = *(std::get<1>(all_particle_data_)[name_index.second]);
>>>>>>> 4b650f61
			output_file << "    <DataArray Name=\"" << variable_name << "\" type=\"Float32\"  NumberOfComponents=\"3\" Format=\"ascii\">\n";
			output_file << "    ";
			for (size_t i = 0; i != total_real_particles; ++i)
			{
				Vec3d vector_value = upgradeToVector3D(variable[i]);
				output_file << std::fixed << std::setprecision(9) << vector_value[0] << " " << vector_value[1] << " " << vector_value[2] << " ";
			}
			output_file << std::endl;
			output_file << "    </DataArray>\n";
		}
		
		//write scalars
<<<<<<< HEAD
		for (std::pair<std::string, size_t>& name_index : variables_to_write_[0])
		{
			std::string variable_name = name_index.first;
			StdLargeVec<Real>& variable = *(std::get<0>(all_particle_data_)[name_index.second]);
=======
		for (std::pair<std::string, size_t> &name_index : variables_to_write_[0])
		{
			std::string variable_name = name_index.first;
			StdLargeVec<Real> &variable = *(std::get<0>(all_particle_data_)[name_index.second]);
>>>>>>> 4b650f61
			output_file << "    <DataArray Name=\"" << variable_name << "\" type=\"Float32\" Format=\"ascii\">\n";
			output_file << "    ";
			for (size_t i = 0; i != total_real_particles; ++i)
			{
				output_file << std::fixed << std::setprecision(9) << variable[i] << " ";
			}
			output_file << std::endl;
			output_file << "    </DataArray>\n";
		}

		//write integers
<<<<<<< HEAD
		for (std::pair<std::string, size_t>& name_index : variables_to_write_[3])
		{
			std::string variable_name = name_index.first;
			StdLargeVec<int>& variable = *(std::get<3>(all_particle_data_)[name_index.second]);
=======
		for (std::pair<std::string, size_t> &name_index : variables_to_write_[3])
		{
			std::string variable_name = name_index.first;
			StdLargeVec<int> &variable = *(std::get<3>(all_particle_data_)[name_index.second]);
>>>>>>> 4b650f61
			output_file << "    <DataArray Name=\"" << variable_name << "\" type=\"Int32\" Format=\"ascii\">\n";
			output_file << "    ";
			for (size_t i = 0; i != total_real_particles; ++i)
			{
				output_file << std::fixed << std::setprecision(9) << variable[i] << " ";
			}
			output_file << std::endl;
			output_file << "    </DataArray>\n";
		}
	}
	//=================================================================================================//
<<<<<<< HEAD
	void BaseParticles::writeParticlesToVtpFile(std::ofstream &output_file)
	{
		size_t total_real_particles = total_real_particles_;

		//write current/final particle positions first
		output_file << "   <Points>\n";
		output_file << "    <DataArray Name=\"Position\" type=\"Float32\"  NumberOfComponents=\"3\" Format=\"ascii\">\n";
		output_file << "    ";
		for (size_t i = 0; i != total_real_particles; ++i)
		{
			Vec3d particle_position = upgradeToVector3D(pos_n_[i]);
			output_file << particle_position[0] << " " << particle_position[1] << " " << particle_position[2] << " ";
		}
		output_file << std::endl;
		output_file << "    </DataArray>\n";
		output_file << "   </Points>\n";

		//write header of particles data
		output_file << "   <PointData  Vectors=\"vector\">\n";

		//write sorted particles ID
		output_file << "    <DataArray Name=\"SortedParticle_ID\" type=\"Int32\" Format=\"ascii\">\n";
		output_file << "    ";
		for (size_t i = 0; i != total_real_particles; ++i)
		{
			output_file << i << " ";
		}
		output_file << std::endl;
		output_file << "    </DataArray>\n";

		//write unsorted particles ID
		output_file << "    <DataArray Name=\"UnsortedParticle_ID\" type=\"Int32\" Format=\"ascii\">\n";
		output_file << "    ";
		for (size_t i = 0; i != total_real_particles; ++i)
		{
			output_file << unsorted_id_[i] << " ";
		}
		output_file << std::endl;
		output_file << "    </DataArray>\n";

		//write matrices
		for (std::pair<std::string, size_t> &name_index : variables_to_write_[2])
		{
			std::string variable_name = name_index.first;
			StdLargeVec<Matd> &variable = *(std::get<2>(all_particle_data_)[name_index.second]);
			output_file << "    <DataArray Name=\"" << variable_name << "\" type=\"Float32\"  NumberOfComponents=\"9\" Format=\"ascii\">\n";
			output_file << "    ";
			for (size_t i = 0; i != total_real_particles; ++i)
			{
				Mat3d matrix_value = upgradeToMatrix3D(variable[i]);
				for (int k = 0; k != 3; ++k)
				{
					Vec3d col_vector = matrix_value.col(k);
					output_file << std::fixed << std::setprecision(9) << col_vector[0] << " " << col_vector[1] << " " << col_vector[2] << " ";
				}
			}
			output_file << std::endl;
			output_file << "    </DataArray>\n";
		}

		//write vectors
		for (std::pair<std::string, size_t> &name_index : variables_to_write_[1])
		{
			std::string variable_name = name_index.first;
			StdLargeVec<Vecd> &variable = *(std::get<1>(all_particle_data_)[name_index.second]);
			output_file << "    <DataArray Name=\"" << variable_name << "\" type=\"Float32\"  NumberOfComponents=\"3\" Format=\"ascii\">\n";
			output_file << "    ";
			for (size_t i = 0; i != total_real_particles; ++i)
			{
				Vec3d vector_value = upgradeToVector3D(variable[i]);
				output_file << std::fixed << std::setprecision(9) << vector_value[0] << " " << vector_value[1] << " " << vector_value[2] << " ";
			}
			output_file << std::endl;
			output_file << "    </DataArray>\n";
		}

		//write scalars
		for (std::pair<std::string, size_t> &name_index : variables_to_write_[0])
		{
			std::string variable_name = name_index.first;
			StdLargeVec<Real> &variable = *(std::get<0>(all_particle_data_)[name_index.second]);
			output_file << "    <DataArray Name=\"" << variable_name << "\" type=\"Float32\" Format=\"ascii\">\n";
			output_file << "    ";
			for (size_t i = 0; i != total_real_particles; ++i)
			{
				output_file << std::fixed << std::setprecision(9) << variable[i] << " ";
			}
			output_file << std::endl;
			output_file << "    </DataArray>\n";
		}

		//write integers
		for (std::pair<std::string, size_t> &name_index : variables_to_write_[3])
		{
			std::string variable_name = name_index.first;
			StdLargeVec<int> &variable = *(std::get<3>(all_particle_data_)[name_index.second]);
			output_file << "    <DataArray Name=\"" << variable_name << "\" type=\"Int32\" Format=\"ascii\">\n";
			output_file << "    ";
			for (size_t i = 0; i != total_real_particles; ++i)
			{
				output_file << std::fixed << std::setprecision(9) << variable[i] << " ";
			}
			output_file << std::endl;
			output_file << "    </DataArray>\n";
		}
	}
	//=================================================================================================//
=======
>>>>>>> 4b650f61
	void BaseParticles::writePltFileHeader(std::ofstream &output_file)
	{
		output_file << " VARIABLES = \"x\",\"y\",\"z\",\"ID\"";

		for (size_t l = 0; l != variables_to_write_[3].size(); ++l)
		{
			std::string variable_name = variables_to_write_[3][l].first;
			output_file << ",\"" << variable_name << "\"";
		};

		for (size_t l = 0; l != variables_to_write_[1].size(); ++l)
		{
			std::string variable_name = variables_to_write_[1][l].first;
			output_file << ",\"" << variable_name << "_x\""
						<< ",\"" << variable_name << "_y\""
						<< ",\"" << variable_name << "_z\"";
		};
		for (size_t l = 0; l != variables_to_write_[0].size(); ++l)
		{
			std::string variable_name = variables_to_write_[0][l].first;
			output_file << ",\"" << variable_name << "\"";
		};
	}
	//=================================================================================================//
	void BaseParticles::writePltFileParticleData(std::ofstream &output_file, size_t index_i)
	{
		//write particle positions and index first
		Vec3d particle_position = upgradeToVector3D(pos_n_[index_i]);
		output_file << particle_position[0] << " " << particle_position[1] << " " << particle_position[2] << " "
					<< index_i << " ";

		for (std::pair<std::string, size_t> &name_index : variables_to_write_[3])
		{
			std::string variable_name = name_index.first;
			StdLargeVec<int> &variable = *(std::get<3>(all_particle_data_)[name_index.second]);
			output_file << variable[index_i] << " ";
		};

		for (std::pair<std::string, size_t> &name_index : variables_to_write_[1])
		{
			std::string variable_name = name_index.first;
			StdLargeVec<Vecd> &variable = *(std::get<1>(all_particle_data_)[name_index.second]);
			Vec3d vector_value = upgradeToVector3D(variable[index_i]);
			output_file << vector_value[0] << " " << vector_value[1] << " " << vector_value[2] << " ";
		};

		for (std::pair<std::string, size_t> &name_index : variables_to_write_[0])
		{
			std::string variable_name = name_index.first;
			StdLargeVec<Real> &variable = *(std::get<0>(all_particle_data_)[name_index.second]);
			output_file << variable[index_i] << " ";
		};
	}
	//=================================================================================================//
	void BaseParticles::writeParticlesToPltFile(std::ofstream &output_file)
	{
		writePltFileHeader(output_file);
		output_file << "\n";

		size_t total_real_particles = total_real_particles_;
		for (size_t i = 0; i != total_real_particles; ++i)
		{
			writePltFileParticleData(output_file, i);
			output_file << "\n";
		};
	}
	//=================================================================================================//
<<<<<<< HEAD
	void BaseParticles::writeSurfaceParticlesToVtuFile(std::ofstream& output_file, BodySurface& surface_particles)
=======
	void BaseParticles::writeSurfaceParticlesToVtuFile(std::ostream& output_file, BodySurface& surface_particles)
>>>>>>> 4b650f61
	{
		size_t total_surface_particles = surface_particles.body_part_particles_.size();

		//write current/final particle positions first
		output_file << "   <Points>\n";
		output_file << "    <DataArray Name=\"Position\" type=\"Float32\"  NumberOfComponents=\"3\" Format=\"ascii\">\n";
		output_file << "    ";
		for (size_t i = 0; i != total_surface_particles; ++i) {
			size_t particle_i = surface_particles.body_part_particles_[i];
			Vec3d particle_position = upgradeToVector3D(pos_n_[particle_i]);
			output_file << particle_position[0] << " " << particle_position[1] << " " << particle_position[2] << " ";
		}
		output_file << std::endl;
		output_file << "    </DataArray>\n";
		output_file << "   </Points>\n";

		//write header of particles data
		output_file << "   <PointData  Vectors=\"vector\">\n";
<<<<<<< HEAD

		//write sorted particles ID
		output_file << "    <DataArray Name=\"SortedParticle_ID\" type=\"Int32\" Format=\"ascii\">\n";
		output_file << "    ";
		for (size_t i = 0; i != total_surface_particles; ++i) {
			size_t particle_i = surface_particles.body_part_particles_[i];
			output_file << particle_i << " ";
		}
		output_file << std::endl;
		output_file << "    </DataArray>\n";

		//write unsorted particles ID
		output_file << "    <DataArray Name=\"UnsortedParticle_ID\" type=\"Int32\" Format=\"ascii\">\n";
		output_file << "    ";
		for (size_t i = 0; i != total_surface_particles; ++i) {
			size_t particle_i = surface_particles.body_part_particles_[i];
			output_file << unsorted_id_[particle_i] << " ";
		}
		output_file << std::endl;
		output_file << "    </DataArray>\n";

		//write matrices
		for (std::pair<std::string, size_t>& name_index : variables_to_write_[2])
		{
			std::string variable_name = name_index.first;
			StdLargeVec<Matd>& variable = *(std::get<2>(all_particle_data_)[name_index.second]);
			output_file << "    <DataArray Name=\"" << variable_name << "\" type=\"Float32\"  NumberOfComponents=\"9\" Format=\"ascii\">\n";
			output_file << "    ";
			for (size_t i = 0; i != total_surface_particles; ++i) {
				size_t particle_i = surface_particles.body_part_particles_[i];
				Mat3d matrix_value = upgradeToMatrix3D(variable[particle_i]);
				for (int k = 0; k != 3; ++k) {
					Vec3d col_vector = matrix_value.col(k);
					output_file << std::fixed << std::setprecision(9) << col_vector[0] << " " << col_vector[1] << " " << col_vector[2] << " ";
				}
			}
			output_file << std::endl;
			output_file << "    </DataArray>\n";
		}

		//write vectors
		for (std::pair<std::string, size_t>& name_index : variables_to_write_[1])
		{
			std::string variable_name = name_index.first;
			StdLargeVec<Vecd>& variable = *(std::get<1>(all_particle_data_)[name_index.second]);
			output_file << "    <DataArray Name=\"" << variable_name << "\" type=\"Float32\"  NumberOfComponents=\"3\" Format=\"ascii\">\n";
			output_file << "    ";
			for (size_t i = 0; i != total_surface_particles; ++i) {
				size_t particle_i = surface_particles.body_part_particles_[i];
				Vec3d vector_value = upgradeToVector3D(variable[particle_i]);
				output_file << std::fixed << std::setprecision(9) << vector_value[0] << " " << vector_value[1] << " " << vector_value[2] << " ";
			}
			output_file << std::endl;
			output_file << "    </DataArray>\n";
		}

		//write scalars
		for (std::pair<std::string, size_t>& name_index : variables_to_write_[0])
		{
			std::string variable_name = name_index.first;
			StdLargeVec<Real>& variable = *(std::get<0>(all_particle_data_)[name_index.second]);
			output_file << "    <DataArray Name=\"" << variable_name << "\" type=\"Float32\" Format=\"ascii\">\n";
			output_file << "    ";
			for (size_t i = 0; i != total_surface_particles; ++i) {
				size_t particle_i = surface_particles.body_part_particles_[i];
				output_file << std::fixed << std::setprecision(9) << variable[particle_i] << " ";
			}
			output_file << std::endl;
			output_file << "    </DataArray>\n";
		}

		//write integers
		for (std::pair<std::string, size_t>& name_index : variables_to_write_[3])
		{
			std::string variable_name = name_index.first;
			StdLargeVec<int>& variable = *(std::get<3>(all_particle_data_)[name_index.second]);
			output_file << "    <DataArray Name=\"" << variable_name << "\" type=\"Int32\" Format=\"ascii\">\n";
			output_file << "    ";
			for (size_t i = 0; i != total_surface_particles; ++i) {
				size_t particle_i = surface_particles.body_part_particles_[i];
				output_file << std::fixed << std::setprecision(9) << variable[particle_i] << " ";
			}
			output_file << std::endl;
			output_file << "    </DataArray>\n";
		}
=======
		
		// REMOVED TEMPORARILY
		// //write sorted particles ID
		// output_file << "    <DataArray Name=\"SortedParticle_ID\" type=\"Int32\" Format=\"ascii\">\n";
		// output_file << "    ";
		// for (size_t i = 0; i != total_surface_particles; ++i) {
		// 	size_t particle_i = surface_particles.body_part_particles_[i];
		// 	output_file << particle_i << " ";
		// }
		// output_file << std::endl;
		// output_file << "    </DataArray>\n";

		// //write unsorted particles ID
		// output_file << "    <DataArray Name=\"UnsortedParticle_ID\" type=\"Int32\" Format=\"ascii\">\n";
		// output_file << "    ";
		// for (size_t i = 0; i != total_surface_particles; ++i) {
		// 	size_t particle_i = surface_particles.body_part_particles_[i];
		// 	output_file << unsorted_id_[particle_i] << " ";
		// }
		// output_file << std::endl;
		// output_file << "    </DataArray>\n";

		// //write matrices
		// for (std::pair<std::string, size_t>& name_index : variables_to_write_[indexMatrix])
		// {
		// 	std::string variable_name = name_index.first;
		// 	StdLargeVec<Matd>& variable = *(std::get<indexMatrix>(all_particle_data_)[name_index.second]);
		// 	output_file << "    <DataArray Name=\"" << variable_name << "\" type=\"Float32\"  NumberOfComponents=\"9\" Format=\"ascii\">\n";
		// 	output_file << "    ";
		// 	for (size_t i = 0; i != total_surface_particles; ++i) {
		// 		size_t particle_i = surface_particles.body_part_particles_[i];
		// 		Mat3d matrix_value = upgradeToMatrix3D(variable[particle_i]);
		// 		for (int k = 0; k != 3; ++k) {
		// 			Vec3d col_vector = matrix_value.col(k);
		// 			output_file << std::fixed << std::setprecision(9) << col_vector[0] << " " << col_vector[1] << " " << col_vector[2] << " ";
		// 		}
		// 	}
		// 	output_file << std::endl;
		// 	output_file << "    </DataArray>\n";
		// }

		// //write vectors
		// for (std::pair<std::string, size_t>& name_index : variables_to_write_[indexVector])
		// {
		// 	std::string variable_name = name_index.first;
		// 	StdLargeVec<Vecd>& variable = *(std::get<indexVector>(all_particle_data_)[name_index.second]);
		// 	output_file << "    <DataArray Name=\"" << variable_name << "\" type=\"Float32\"  NumberOfComponents=\"3\" Format=\"ascii\">\n";
		// 	output_file << "    ";
		// 	for (size_t i = 0; i != total_surface_particles; ++i) {
		// 		size_t particle_i = surface_particles.body_part_particles_[i];
		// 		Vec3d vector_value = upgradeToVector3D(variable[particle_i]);
		// 		output_file << std::fixed << std::setprecision(9) << vector_value[0] << " " << vector_value[1] << " " << vector_value[2] << " ";
		// 	}
		// 	output_file << std::endl;
		// 	output_file << "    </DataArray>\n";
		// }

		// //write scalars
		// for (std::pair<std::string, size_t>& name_index : variables_to_write_[indexScalar])
		// {
		// 	std::string variable_name = name_index.first;
		// 	StdLargeVec<Real>& variable = *(std::get<indexScalar>(all_particle_data_)[name_index.second]);
		// 	output_file << "    <DataArray Name=\"" << variable_name << "\" type=\"Float32\" Format=\"ascii\">\n";
		// 	output_file << "    ";
		// 	for (size_t i = 0; i != total_surface_particles; ++i) {
		// 		size_t particle_i = surface_particles.body_part_particles_[i];
		// 		output_file << std::fixed << std::setprecision(9) << variable[particle_i] << " ";
		// 	}
		// 	output_file << std::endl;
		// 	output_file << "    </DataArray>\n";
		// }

		// //write integers
		// for (std::pair<std::string, size_t>& name_index : variables_to_write_[indexInteger])
		// {
		// 	std::string variable_name = name_index.first;
		// 	StdLargeVec<int>& variable = *(std::get<indexInteger>(all_particle_data_)[name_index.second]);
		// 	output_file << "    <DataArray Name=\"" << variable_name << "\" type=\"Int32\" Format=\"ascii\">\n";
		// 	output_file << "    ";
		// 	for (size_t i = 0; i != total_surface_particles; ++i) {
		// 		size_t particle_i = surface_particles.body_part_particles_[i];
		// 		output_file << std::fixed << std::setprecision(9) << variable[particle_i] << " ";
		// 	}
		// 	output_file << std::endl;
		// 	output_file << "    </DataArray>\n";
		// }
>>>>>>> 4b650f61
	}
	//=================================================================================================//
	void BaseParticles::resizeXmlDocForParticles(XmlEngine &xml_engine)
	{
		size_t total_elements = xml_engine.SizeOfXmlDoc();

		if (total_elements <= total_real_particles_)
		{
			for (size_t i = total_elements; i != total_real_particles_; ++i)
				xml_engine.addElementToXmlDoc("particle");
		}
	}
	//=================================================================================================//
	void BaseParticles::writeParticlesToXmlForRestart(std::string &filefullpath)
	{
		resizeXmlDocForParticles(restart_xml_engine_);
		WriteAParticleVariableToXml write_variable_to_xml(restart_xml_engine_, total_real_particles_);
		ParticleDataOperation<loopVariabaleNameList> loop_variable_namelist;
		loop_variable_namelist(all_particle_data_, variables_to_restart_, write_variable_to_xml);
		restart_xml_engine_.writeToXmlFile(filefullpath);
	}
	//=================================================================================================//
	void BaseParticles::readParticleFromXmlForRestart(std::string &filefullpath)
	{
		restart_xml_engine_.loadXmlFile(filefullpath);
		ReadAParticleVariableFromXml read_variable_from_xml(restart_xml_engine_, total_real_particles_);
		ParticleDataOperation<loopVariabaleNameList> loop_variable_namelist;
		loop_variable_namelist(all_particle_data_, variables_to_restart_, read_variable_from_xml);
	}
	//=================================================================================================//
	void BaseParticles::writeToXmlForReloadParticle(std::string &filefullpath)
	{
		resizeXmlDocForParticles(reload_xml_engine_);
		SimTK::Xml::element_iterator ele_ite = reload_xml_engine_.root_element_.element_begin();
		for (size_t i = 0; i != total_real_particles_; ++i)
		{
			reload_xml_engine_.setAttributeToElement(ele_ite, "Position", pos_n_[i]);
			reload_xml_engine_.setAttributeToElement(ele_ite, "Volume", Vol_[i]);
			ele_ite++;
		}
		reload_xml_engine_.writeToXmlFile(filefullpath);
	}
	//=================================================================================================//
	void BaseParticles::readFromXmlForReloadParticle(std::string &filefullpath)
	{
		reload_xml_engine_.loadXmlFile(filefullpath);
		SimTK::Xml::element_iterator ele_ite = reload_xml_engine_.root_element_.element_begin();
		for (size_t i = 0; i != total_real_particles_; ++i)
		{
			reload_xml_engine_.getRequiredAttributeValue<Vecd>(ele_ite, "Position", pos_n_[i]);
			reload_xml_engine_.getRequiredAttributeValue<Real>(ele_ite, "Volume", Vol_[i]);
			ele_ite++;
		}

		if (reload_xml_engine_.SizeOfXmlDoc() != total_real_particles_)
		{
			std::cout << "\n Error: reload particle number does not match!" << std::endl;
			std::cout << __FILE__ << ':' << __LINE__ << std::endl;
			exit(1);
		}
	}
	//=================================================================================================//
}<|MERGE_RESOLUTION|>--- conflicted
+++ resolved
@@ -30,10 +30,7 @@
 		//----------------------------------------------------------------------
 		//		register particle data
 		//----------------------------------------------------------------------
-<<<<<<< HEAD
-=======
 		registerAVariable<Vecd>(pos_0_, "InitialPosition");
->>>>>>> 4b650f61
 		registerAVariable<Vecd>(pos_n_, "Position");
 		registerAVariable<Vecd>(vel_n_, "Velocity");
 		registerAVariable<Vecd>(dvel_dt_, "Acceleration");
@@ -138,16 +135,12 @@
 		sorted_id_[unsorted_id_[index_i]] = index_i;
 		total_real_particles_ -= 1;
 	}
-//=================================================================================================//
+    //=================================================================================================//
 	void BaseParticles::writeParticlesToVtuFile(std::ostream& output_file)
 	{
 		size_t total_real_particles = total_real_particles_;
 
-<<<<<<< HEAD
 		//write current/final particle positions first
-=======
-		/** write current/final particle positions first */
->>>>>>> 4b650f61
 		output_file << "   <Points>\n";
 		output_file << "    <DataArray Name=\"Position\" type=\"Float32\"  NumberOfComponents=\"3\" Format=\"ascii\">\n";
 		output_file << "    ";
@@ -159,96 +152,94 @@
 		output_file << "    </DataArray>\n";
 		output_file << "   </Points>\n";
 
-		/** write header of particles data */
+		//write header of particles data
 		output_file << "   <PointData  Vectors=\"vector\">\n";
 
-		// REMOVED TEMPORARILY
-		// /** write sorted particles ID */
-		// output_file << "    <DataArray Name=\"SortedParticle_ID\" type=\"Int32\" Format=\"ascii\">\n";
-		// output_file << "    ";
-		// for (size_t i = 0; i != total_real_particles; ++i) {
-		// 	output_file << i << " ";
-		// }
-		// output_file << std::endl;
-		// output_file << "    </DataArray>\n";
-
-		// /** write unsorted particles ID */
-		// output_file << "    <DataArray Name=\"UnsortedParticle_ID\" type=\"Int32\" Format=\"ascii\">\n";
-		// output_file << "    ";
-		// for (size_t i = 0; i != total_real_particles; ++i) {
-		// 	output_file << unsorted_id_[i] << " ";
-		// }
-		// output_file << std::endl;
-		// output_file << "    </DataArray>\n";
-
-		// /** write matrices */
-		// for (std::pair<std::string, size_t>& name_index : variables_to_write_[indexMatrix])
-		// {
-		// 	std::string variable_name = name_index.first;
-		// 	StdLargeVec<Matd>& variable = *(std::get<indexMatrix>(all_particle_data_)[name_index.second]);
-		// 	output_file << "    <DataArray Name=\"" << variable_name << "\" type=\"Float32\"  NumberOfComponents=\"9\" Format=\"ascii\">\n";
-		// 	output_file << "    ";
-		// 	for (size_t i = 0; i != total_real_particles; ++i) {
-		// 		Mat3d matrix_value = upgradeToMatrix3D(variable[i]);
-		// 		for (int k = 0; k != 3; ++k) {
-		// 			Vec3d col_vector = matrix_value.col(k);
-		// 			output_file << std::fixed << std::setprecision(9) << col_vector[0] << " " << col_vector[1] << " " << col_vector[2] << " ";
-		// 		}
-		// 	}
-		// 	output_file << std::endl;
-		// 	output_file << "    </DataArray>\n";
-		// }
-
-		// /** /write vectors */
-		// for (std::pair<std::string, size_t>& name_index : variables_to_write_[indexVector])
-		// {
-		// 	std::string variable_name = name_index.first;
-		// 	StdLargeVec<Vecd>& variable = *(std::get<indexVector>(all_particle_data_)[name_index.second]);
-		// 	output_file << "    <DataArray Name=\"" << variable_name << "\" type=\"Float32\"  NumberOfComponents=\"3\" Format=\"ascii\">\n";
-		// 	output_file << "    ";
-		// 	for (size_t i = 0; i != total_real_particles; ++i) {
-		// 		Vec3d vector_value = upgradeToVector3D(variable[i]);
-		// 		output_file << std::fixed << std::setprecision(9) << vector_value[0] << " " << vector_value[1] << " " << vector_value[2] << " ";
-		// 	}
-		// 	output_file << std::endl;
-		// 	output_file << "    </DataArray>\n";
-		// }
-
-		// /** write scalars */
-		// for (std::pair<std::string, size_t>& name_index : variables_to_write_[indexScalar])
-		// {
-		// 	std::string variable_name = name_index.first;
-		// 	StdLargeVec<Real>& variable = *(std::get<indexScalar>(all_particle_data_)[name_index.second]);
-		// 	output_file << "    <DataArray Name=\"" << variable_name << "\" type=\"Float32\" Format=\"ascii\">\n";
-		// 	output_file << "    ";
-		// 	for (size_t i = 0; i != total_real_particles; ++i) {
-		// 		output_file << std::fixed << std::setprecision(9) << variable[i] << " ";
-		// 	}
-		// 	output_file << std::endl;
-		// 	output_file << "    </DataArray>\n";
-		// }
-
-		// /** write integers */
-		// for (std::pair<std::string, size_t>& name_index : variables_to_write_[indexInteger])
-		// {
-		// 	std::string variable_name = name_index.first;
-		// 	StdLargeVec<int>& variable = *(std::get<indexInteger>(all_particle_data_)[name_index.second]);
-		// 	output_file << "    <DataArray Name=\"" << variable_name << "\" type=\"Int32\" Format=\"ascii\">\n";
-		// 	output_file << "    ";
-		// 	for (size_t i = 0; i != total_real_particles; ++i) {
-		// 		output_file << std::fixed << std::setprecision(9) << variable[i] << " ";
-		// 	}
-		// 	output_file << std::endl;
-		// 	output_file << "    </DataArray>\n";
-		// }
+		//write sorted particles ID
+		output_file << "    <DataArray Name=\"SortedParticle_ID\" type=\"Int32\" Format=\"ascii\">\n";
+		output_file << "    ";
+		for (size_t i = 0; i != total_real_particles; ++i) {
+			output_file << i << " ";
+		}
+		output_file << std::endl;
+		output_file << "    </DataArray>\n";
+
+		//write unsorted particles ID
+		output_file << "    <DataArray Name=\"UnsortedParticle_ID\" type=\"Int32\" Format=\"ascii\">\n";
+		output_file << "    ";
+		for (size_t i = 0; i != total_real_particles; ++i) {
+			output_file << unsorted_id_[i] << " ";
+		}
+		output_file << std::endl;
+		output_file << "    </DataArray>\n";
+
+		//write matrices
+		for (std::pair<std::string, size_t>& name_index : variables_to_write_[2])
+		{
+			std::string variable_name = name_index.first;
+			StdLargeVec<Matd>& variable = *(std::get<2>(all_particle_data_)[name_index.second]);
+			output_file << "    <DataArray Name=\"" << variable_name << "\" type=\"Float32\"  NumberOfComponents=\"9\" Format=\"ascii\">\n";
+			output_file << "    ";
+			for (size_t i = 0; i != total_real_particles; ++i) {
+				Mat3d matrix_value = upgradeToMatrix3D(variable[i]);
+				for (int k = 0; k != 3; ++k) {
+					Vec3d col_vector = matrix_value.col(k);
+					output_file << std::fixed << std::setprecision(9) << col_vector[0] << " " << col_vector[1] << " " << col_vector[2] << " ";
+				}
+			}
+			output_file << std::endl;
+			output_file << "    </DataArray>\n";
+		}
+
+		//write vectors
+		for (std::pair<std::string, size_t>& name_index : variables_to_write_[1])
+		{
+			std::string variable_name = name_index.first;
+			StdLargeVec<Vecd>& variable = *(std::get<1>(all_particle_data_)[name_index.second]);
+			output_file << "    <DataArray Name=\"" << variable_name << "\" type=\"Float32\"  NumberOfComponents=\"3\" Format=\"ascii\">\n";
+			output_file << "    ";
+			for (size_t i = 0; i != total_real_particles; ++i) {
+				Vec3d vector_value = upgradeToVector3D(variable[i]);
+				output_file << std::fixed << std::setprecision(9) << vector_value[0] << " " << vector_value[1] << " " << vector_value[2] << " ";
+			}
+			output_file << std::endl;
+			output_file << "    </DataArray>\n";
+		}
+
+		//write scalars
+		for (std::pair<std::string, size_t>& name_index : variables_to_write_[0])
+		{
+			std::string variable_name = name_index.first;
+			StdLargeVec<Real>& variable = *(std::get<0>(all_particle_data_)[name_index.second]);
+			output_file << "    <DataArray Name=\"" << variable_name << "\" type=\"Float32\" Format=\"ascii\">\n";
+			output_file << "    ";
+			for (size_t i = 0; i != total_real_particles; ++i) {
+				output_file << std::fixed << std::setprecision(9) << variable[i] << " ";
+			}
+			output_file << std::endl;
+			output_file << "    </DataArray>\n";
+		}
+
+		//write integers
+		for (std::pair<std::string, size_t>& name_index : variables_to_write_[3])
+		{
+			std::string variable_name = name_index.first;
+			StdLargeVec<int>& variable = *(std::get<3>(all_particle_data_)[name_index.second]);
+			output_file << "    <DataArray Name=\"" << variable_name << "\" type=\"Int32\" Format=\"ascii\">\n";
+			output_file << "    ";
+			for (size_t i = 0; i != total_real_particles; ++i) {
+				output_file << std::fixed << std::setprecision(9) << variable[i] << " ";
+			}
+			output_file << std::endl;
+			output_file << "    </DataArray>\n";
+		}
 	}
 	//=================================================================================================//
 	void BaseParticles::writeParticlesToVtpFile(std::ostream &output_file)
 	{
 		size_t total_real_particles = total_real_particles_;
 
-		/** write current/final particle positions first */
-		/** precision: 3 - 0.1 mm accuracy */
+		//write current/final particle positions first
 		output_file << "   <Points>\n";
 		output_file << "    <DataArray Name=\"Position\" type=\"Float32\"  NumberOfComponents=\"3\" Format=\"ascii\">\n";
 		output_file << "    ";
@@ -261,21 +252,34 @@
 		output_file << "    </DataArray>\n";
 		output_file << "   </Points>\n";
 
-		/** write header of particles data */
+		//write header of particles data
 		output_file << "   <PointData  Vectors=\"vector\">\n";
 
+		//write sorted particles ID
+		output_file << "    <DataArray Name=\"SortedParticle_ID\" type=\"Int32\" Format=\"ascii\">\n";
+		output_file << "    ";
+		for (size_t i = 0; i != total_real_particles; ++i)
+		{
+			output_file << i << " ";
+		}
+		output_file << std::endl;
+		output_file << "    </DataArray>\n";
+
+		//write unsorted particles ID
+		output_file << "    <DataArray Name=\"UnsortedParticle_ID\" type=\"Int32\" Format=\"ascii\">\n";
+		output_file << "    ";
+		for (size_t i = 0; i != total_real_particles; ++i)
+		{
+			output_file << unsorted_id_[i] << " ";
+		}
+		output_file << std::endl;
+		output_file << "    </DataArray>\n";
+
 		//write matrices
-<<<<<<< HEAD
-		for (std::pair<std::string, size_t>& name_index : variables_to_write_[2])
-		{
-			std::string variable_name = name_index.first;
-			StdLargeVec<Matd>& variable = *(std::get<2>(all_particle_data_)[name_index.second]);
-=======
 		for (std::pair<std::string, size_t> &name_index : variables_to_write_[2])
 		{
 			std::string variable_name = name_index.first;
 			StdLargeVec<Matd> &variable = *(std::get<2>(all_particle_data_)[name_index.second]);
->>>>>>> 4b650f61
 			output_file << "    <DataArray Name=\"" << variable_name << "\" type=\"Float32\"  NumberOfComponents=\"9\" Format=\"ascii\">\n";
 			output_file << "    ";
 			for (size_t i = 0; i != total_real_particles; ++i)
@@ -292,17 +296,10 @@
 		}
 
 		//write vectors
-<<<<<<< HEAD
-		for (std::pair<std::string, size_t>& name_index : variables_to_write_[1])
-		{
-			std::string variable_name = name_index.first;
-			StdLargeVec<Vecd>& variable = *(std::get<1>(all_particle_data_)[name_index.second]);
-=======
 		for (std::pair<std::string, size_t> &name_index : variables_to_write_[1])
 		{
 			std::string variable_name = name_index.first;
 			StdLargeVec<Vecd> &variable = *(std::get<1>(all_particle_data_)[name_index.second]);
->>>>>>> 4b650f61
 			output_file << "    <DataArray Name=\"" << variable_name << "\" type=\"Float32\"  NumberOfComponents=\"3\" Format=\"ascii\">\n";
 			output_file << "    ";
 			for (size_t i = 0; i != total_real_particles; ++i)
@@ -313,19 +310,12 @@
 			output_file << std::endl;
 			output_file << "    </DataArray>\n";
 		}
-		
+
 		//write scalars
-<<<<<<< HEAD
-		for (std::pair<std::string, size_t>& name_index : variables_to_write_[0])
-		{
-			std::string variable_name = name_index.first;
-			StdLargeVec<Real>& variable = *(std::get<0>(all_particle_data_)[name_index.second]);
-=======
 		for (std::pair<std::string, size_t> &name_index : variables_to_write_[0])
 		{
 			std::string variable_name = name_index.first;
 			StdLargeVec<Real> &variable = *(std::get<0>(all_particle_data_)[name_index.second]);
->>>>>>> 4b650f61
 			output_file << "    <DataArray Name=\"" << variable_name << "\" type=\"Float32\" Format=\"ascii\">\n";
 			output_file << "    ";
 			for (size_t i = 0; i != total_real_particles; ++i)
@@ -337,17 +327,10 @@
 		}
 
 		//write integers
-<<<<<<< HEAD
-		for (std::pair<std::string, size_t>& name_index : variables_to_write_[3])
-		{
-			std::string variable_name = name_index.first;
-			StdLargeVec<int>& variable = *(std::get<3>(all_particle_data_)[name_index.second]);
-=======
 		for (std::pair<std::string, size_t> &name_index : variables_to_write_[3])
 		{
 			std::string variable_name = name_index.first;
 			StdLargeVec<int> &variable = *(std::get<3>(all_particle_data_)[name_index.second]);
->>>>>>> 4b650f61
 			output_file << "    <DataArray Name=\"" << variable_name << "\" type=\"Int32\" Format=\"ascii\">\n";
 			output_file << "    ";
 			for (size_t i = 0; i != total_real_particles; ++i)
@@ -359,116 +342,6 @@
 		}
 	}
 	//=================================================================================================//
-<<<<<<< HEAD
-	void BaseParticles::writeParticlesToVtpFile(std::ofstream &output_file)
-	{
-		size_t total_real_particles = total_real_particles_;
-
-		//write current/final particle positions first
-		output_file << "   <Points>\n";
-		output_file << "    <DataArray Name=\"Position\" type=\"Float32\"  NumberOfComponents=\"3\" Format=\"ascii\">\n";
-		output_file << "    ";
-		for (size_t i = 0; i != total_real_particles; ++i)
-		{
-			Vec3d particle_position = upgradeToVector3D(pos_n_[i]);
-			output_file << particle_position[0] << " " << particle_position[1] << " " << particle_position[2] << " ";
-		}
-		output_file << std::endl;
-		output_file << "    </DataArray>\n";
-		output_file << "   </Points>\n";
-
-		//write header of particles data
-		output_file << "   <PointData  Vectors=\"vector\">\n";
-
-		//write sorted particles ID
-		output_file << "    <DataArray Name=\"SortedParticle_ID\" type=\"Int32\" Format=\"ascii\">\n";
-		output_file << "    ";
-		for (size_t i = 0; i != total_real_particles; ++i)
-		{
-			output_file << i << " ";
-		}
-		output_file << std::endl;
-		output_file << "    </DataArray>\n";
-
-		//write unsorted particles ID
-		output_file << "    <DataArray Name=\"UnsortedParticle_ID\" type=\"Int32\" Format=\"ascii\">\n";
-		output_file << "    ";
-		for (size_t i = 0; i != total_real_particles; ++i)
-		{
-			output_file << unsorted_id_[i] << " ";
-		}
-		output_file << std::endl;
-		output_file << "    </DataArray>\n";
-
-		//write matrices
-		for (std::pair<std::string, size_t> &name_index : variables_to_write_[2])
-		{
-			std::string variable_name = name_index.first;
-			StdLargeVec<Matd> &variable = *(std::get<2>(all_particle_data_)[name_index.second]);
-			output_file << "    <DataArray Name=\"" << variable_name << "\" type=\"Float32\"  NumberOfComponents=\"9\" Format=\"ascii\">\n";
-			output_file << "    ";
-			for (size_t i = 0; i != total_real_particles; ++i)
-			{
-				Mat3d matrix_value = upgradeToMatrix3D(variable[i]);
-				for (int k = 0; k != 3; ++k)
-				{
-					Vec3d col_vector = matrix_value.col(k);
-					output_file << std::fixed << std::setprecision(9) << col_vector[0] << " " << col_vector[1] << " " << col_vector[2] << " ";
-				}
-			}
-			output_file << std::endl;
-			output_file << "    </DataArray>\n";
-		}
-
-		//write vectors
-		for (std::pair<std::string, size_t> &name_index : variables_to_write_[1])
-		{
-			std::string variable_name = name_index.first;
-			StdLargeVec<Vecd> &variable = *(std::get<1>(all_particle_data_)[name_index.second]);
-			output_file << "    <DataArray Name=\"" << variable_name << "\" type=\"Float32\"  NumberOfComponents=\"3\" Format=\"ascii\">\n";
-			output_file << "    ";
-			for (size_t i = 0; i != total_real_particles; ++i)
-			{
-				Vec3d vector_value = upgradeToVector3D(variable[i]);
-				output_file << std::fixed << std::setprecision(9) << vector_value[0] << " " << vector_value[1] << " " << vector_value[2] << " ";
-			}
-			output_file << std::endl;
-			output_file << "    </DataArray>\n";
-		}
-
-		//write scalars
-		for (std::pair<std::string, size_t> &name_index : variables_to_write_[0])
-		{
-			std::string variable_name = name_index.first;
-			StdLargeVec<Real> &variable = *(std::get<0>(all_particle_data_)[name_index.second]);
-			output_file << "    <DataArray Name=\"" << variable_name << "\" type=\"Float32\" Format=\"ascii\">\n";
-			output_file << "    ";
-			for (size_t i = 0; i != total_real_particles; ++i)
-			{
-				output_file << std::fixed << std::setprecision(9) << variable[i] << " ";
-			}
-			output_file << std::endl;
-			output_file << "    </DataArray>\n";
-		}
-
-		//write integers
-		for (std::pair<std::string, size_t> &name_index : variables_to_write_[3])
-		{
-			std::string variable_name = name_index.first;
-			StdLargeVec<int> &variable = *(std::get<3>(all_particle_data_)[name_index.second]);
-			output_file << "    <DataArray Name=\"" << variable_name << "\" type=\"Int32\" Format=\"ascii\">\n";
-			output_file << "    ";
-			for (size_t i = 0; i != total_real_particles; ++i)
-			{
-				output_file << std::fixed << std::setprecision(9) << variable[i] << " ";
-			}
-			output_file << std::endl;
-			output_file << "    </DataArray>\n";
-		}
-	}
-	//=================================================================================================//
-=======
->>>>>>> 4b650f61
 	void BaseParticles::writePltFileHeader(std::ofstream &output_file)
 	{
 		output_file << " VARIABLES = \"x\",\"y\",\"z\",\"ID\"";
@@ -536,11 +409,7 @@
 		};
 	}
 	//=================================================================================================//
-<<<<<<< HEAD
-	void BaseParticles::writeSurfaceParticlesToVtuFile(std::ofstream& output_file, BodySurface& surface_particles)
-=======
 	void BaseParticles::writeSurfaceParticlesToVtuFile(std::ostream& output_file, BodySurface& surface_particles)
->>>>>>> 4b650f61
 	{
 		size_t total_surface_particles = surface_particles.body_part_particles_.size();
 
@@ -559,7 +428,6 @@
 
 		//write header of particles data
 		output_file << "   <PointData  Vectors=\"vector\">\n";
-<<<<<<< HEAD
 
 		//write sorted particles ID
 		output_file << "    <DataArray Name=\"SortedParticle_ID\" type=\"Int32\" Format=\"ascii\">\n";
@@ -645,94 +513,6 @@
 			output_file << std::endl;
 			output_file << "    </DataArray>\n";
 		}
-=======
-		
-		// REMOVED TEMPORARILY
-		// //write sorted particles ID
-		// output_file << "    <DataArray Name=\"SortedParticle_ID\" type=\"Int32\" Format=\"ascii\">\n";
-		// output_file << "    ";
-		// for (size_t i = 0; i != total_surface_particles; ++i) {
-		// 	size_t particle_i = surface_particles.body_part_particles_[i];
-		// 	output_file << particle_i << " ";
-		// }
-		// output_file << std::endl;
-		// output_file << "    </DataArray>\n";
-
-		// //write unsorted particles ID
-		// output_file << "    <DataArray Name=\"UnsortedParticle_ID\" type=\"Int32\" Format=\"ascii\">\n";
-		// output_file << "    ";
-		// for (size_t i = 0; i != total_surface_particles; ++i) {
-		// 	size_t particle_i = surface_particles.body_part_particles_[i];
-		// 	output_file << unsorted_id_[particle_i] << " ";
-		// }
-		// output_file << std::endl;
-		// output_file << "    </DataArray>\n";
-
-		// //write matrices
-		// for (std::pair<std::string, size_t>& name_index : variables_to_write_[indexMatrix])
-		// {
-		// 	std::string variable_name = name_index.first;
-		// 	StdLargeVec<Matd>& variable = *(std::get<indexMatrix>(all_particle_data_)[name_index.second]);
-		// 	output_file << "    <DataArray Name=\"" << variable_name << "\" type=\"Float32\"  NumberOfComponents=\"9\" Format=\"ascii\">\n";
-		// 	output_file << "    ";
-		// 	for (size_t i = 0; i != total_surface_particles; ++i) {
-		// 		size_t particle_i = surface_particles.body_part_particles_[i];
-		// 		Mat3d matrix_value = upgradeToMatrix3D(variable[particle_i]);
-		// 		for (int k = 0; k != 3; ++k) {
-		// 			Vec3d col_vector = matrix_value.col(k);
-		// 			output_file << std::fixed << std::setprecision(9) << col_vector[0] << " " << col_vector[1] << " " << col_vector[2] << " ";
-		// 		}
-		// 	}
-		// 	output_file << std::endl;
-		// 	output_file << "    </DataArray>\n";
-		// }
-
-		// //write vectors
-		// for (std::pair<std::string, size_t>& name_index : variables_to_write_[indexVector])
-		// {
-		// 	std::string variable_name = name_index.first;
-		// 	StdLargeVec<Vecd>& variable = *(std::get<indexVector>(all_particle_data_)[name_index.second]);
-		// 	output_file << "    <DataArray Name=\"" << variable_name << "\" type=\"Float32\"  NumberOfComponents=\"3\" Format=\"ascii\">\n";
-		// 	output_file << "    ";
-		// 	for (size_t i = 0; i != total_surface_particles; ++i) {
-		// 		size_t particle_i = surface_particles.body_part_particles_[i];
-		// 		Vec3d vector_value = upgradeToVector3D(variable[particle_i]);
-		// 		output_file << std::fixed << std::setprecision(9) << vector_value[0] << " " << vector_value[1] << " " << vector_value[2] << " ";
-		// 	}
-		// 	output_file << std::endl;
-		// 	output_file << "    </DataArray>\n";
-		// }
-
-		// //write scalars
-		// for (std::pair<std::string, size_t>& name_index : variables_to_write_[indexScalar])
-		// {
-		// 	std::string variable_name = name_index.first;
-		// 	StdLargeVec<Real>& variable = *(std::get<indexScalar>(all_particle_data_)[name_index.second]);
-		// 	output_file << "    <DataArray Name=\"" << variable_name << "\" type=\"Float32\" Format=\"ascii\">\n";
-		// 	output_file << "    ";
-		// 	for (size_t i = 0; i != total_surface_particles; ++i) {
-		// 		size_t particle_i = surface_particles.body_part_particles_[i];
-		// 		output_file << std::fixed << std::setprecision(9) << variable[particle_i] << " ";
-		// 	}
-		// 	output_file << std::endl;
-		// 	output_file << "    </DataArray>\n";
-		// }
-
-		// //write integers
-		// for (std::pair<std::string, size_t>& name_index : variables_to_write_[indexInteger])
-		// {
-		// 	std::string variable_name = name_index.first;
-		// 	StdLargeVec<int>& variable = *(std::get<indexInteger>(all_particle_data_)[name_index.second]);
-		// 	output_file << "    <DataArray Name=\"" << variable_name << "\" type=\"Int32\" Format=\"ascii\">\n";
-		// 	output_file << "    ";
-		// 	for (size_t i = 0; i != total_surface_particles; ++i) {
-		// 		size_t particle_i = surface_particles.body_part_particles_[i];
-		// 		output_file << std::fixed << std::setprecision(9) << variable[particle_i] << " ";
-		// 	}
-		// 	output_file << std::endl;
-		// 	output_file << "    </DataArray>\n";
-		// }
->>>>>>> 4b650f61
 	}
 	//=================================================================================================//
 	void BaseParticles::resizeXmlDocForParticles(XmlEngine &xml_engine)
