/* -------------------------------------------------------------------------*
 *								SPHinXsys									*
 * -------------------------------------------------------------------------*
 * SPHinXsys (pronunciation: s'finksis) is an acronym from Smoothed Particle*
 * Hydrodynamics for industrial compleX systems. It provides C++ APIs for	*
 * physical accurate simulation and aims to model coupled industrial dynamic*
 * systems including fluid, solid, multi-body dynamics and beyond with SPH	*
 * (smoothed particle hydrodynamics), a meshless computational method using	*
 * particle discretization.													*
 *																			*
 * SPHinXsys is partially funded by German Research Foundation				*
 * (Deutsche Forschungsgemeinschaft) DFG HU1527/6-1, HU1527/10-1,			*
 *  HU1527/12-1 and HU1527/12-4												*
 *                                                                          *
 * Portions copyright (c) 2017-2022 Technical University of Munich and		*
 * the authors' affiliations.												*
 *                                                                          *
 * Licensed under the Apache License, Version 2.0 (the "License"); you may  *
 * not use this file except in compliance with the License. You may obtain a*
 * copy of the License at http://www.apache.org/licenses/LICENSE-2.0.       *
 *                                                                          *
 * ------------------------------------------------------------------------*/
/**
 * @file 	solid_particles.h
 * @brief 	This is the derived class of base particles.
 * @author	Chi ZHang, Dong Wu and Xiangyu Hu
 */

#ifndef SOLID_PARTICLES_H
#define SOLID_PARTICLES_H

#include "elastic_solid.h"
#include "base_particles.h"
#include "base_particles.hpp"

#include "particle_generator_lattice.h"
namespace SPH
{
	/**
	 *	pre-claimed classes
	 */
	class Solid;
	class ElasticSolid;

	/**
	 * @class SolidParticles
	 * @brief A group of particles with solid body particle data.
	 */
	class SolidParticles : public BaseParticles
	{
	public:
		SolidParticles(SPHBody &sph_body, Solid *solid);
		virtual ~SolidParticles(){};

		StdLargeVec<Vecd> pos0_; /**< initial position */
		StdLargeVec<Vecd> n_;	 /**< normal direction */
		StdLargeVec<Vecd> n0_;	 /**< initial normal direction */
		StdLargeVec<Matd> B_;	 /**< configuration correction for linear reproducing */
		Solid &solid_;

		/** Get the kernel gradient in weak form. */
		virtual Vecd getKernelGradient(size_t index_i, size_t index_j, Real dW_ijV_j, Vecd &e_ij) override;
		/** Get wall average velocity when interacting with fluid. */
		virtual StdLargeVec<Vecd> *AverageVelocity() { return &vel_; };
		/** Get wall average acceleration when interacting with fluid. */
		virtual StdLargeVec<Vecd> *AverageAcceleration() { return &acc_; };
		/** Initialized variables for solid particles. */
		virtual void initializeOtherVariables() override;
		/** Return this pointer. */
		virtual SolidParticles *ThisObjectPtr() override { return this; };
	};

	/**
	 * @class ElasticSolidParticles
	 * @brief A group of particles with elastic body particle data.
	 */
	class ElasticSolidParticles : public SolidParticles
	{
	public:
		ElasticSolidParticles(SPHBody &sph_body, ElasticSolid *elastic_solid);
		virtual ~ElasticSolidParticles(){};

		StdLargeVec<Matd> F_;	  /**<  deformation tensor */
		StdLargeVec<Matd> dF_dt_; /**<  deformation tensor change rate */
		ElasticSolid &elastic_solid_;
		//----------------------------------------------------------------------
		//		for fluid-structure interaction (FSI)
		//----------------------------------------------------------------------
		StdLargeVec<Vecd> vel_ave_; /**<  fluid time-step averaged particle velocity */
		StdLargeVec<Vecd> acc_ave_; /**<  fluid time-step averaged particle acceleration */

		/** Return the Lagrange strain. */
		Matd getGreenLagrangeStrain(size_t particle_i);
		/** Computing principal strain - returns the principal strains in descending order (starting from the largest) */
		Vecd getPrincipalStrains(size_t particle_i);
		/** Computing von Mises equivalent strain from a static (constant) formulation. */
		Real getVonMisesStrain(size_t particle_i);
		/** Computing von Mises equivalent strain from a "dynamic" formulation. This depends on the Poisson's ratio (from commercial FEM software Help). */
		Real getVonMisesStrainDynamic(size_t particle_i, Real poisson);
		/** Computing von Mises strain for all particles. - "static" or "dynamic"*/
		StdLargeVec<Real> getVonMisesStrainVector(std::string strain_measure = "static");
		/** Computing maximum von Mises strain from all particles. - "static" or "dynamic" */
		Real getVonMisesStrainMax(std::string strain_measure = "static");
		/** Return the max principal strain. */
		Real getPrincipalStrainMax();
		/** get the Cauchy stress. */
		Matd getStressCauchy(size_t particle_i);
		/** get the PK2 stress. */
		Matd getStressPK2(size_t particle_i);
		/** Computing principal_stresses - returns the principal stresses in descending order (starting from the largest) */
		Vecd getPrincipalStresses(size_t particle_i);
		/** Computing von_Mises_stress - "Cauchy" or "PK2" decided based on the stress_measure_ */
		Real getVonMisesStress(size_t particle_i);
		/** Computing von Mises stress for all particles. - "Cauchy" or "PK2" decided based on the stress_measure_ */
		StdLargeVec<Real> getVonMisesStressVector();
		/** Computing maximum von Mises stress from all particles. - "Cauchy" or "PK2" decided based on the stress_measure_ */
		Real getVonMisesStressMax();
		Real getPrincipalStressMax();

		/** Computing displacement. */
		Vecd displacement(size_t particle_i);
		/** Return the displacement. */
		StdLargeVec<Vecd> getDisplacement();
		/** get the max displacement. */
		Real getMaxDisplacement();

		/**< Computing normal vector. */
		Vecd normal(size_t particle_i);
		/** get the normal vector. */
		StdLargeVec<Vecd> getNormal();

		/** relevant stress measure */
		std::string stress_measure_;

		/** Get wall average velocity when interacting with fluid. */
		virtual StdLargeVec<Vecd> *AverageVelocity() override { return &vel_ave_; };
		/** Get wall average acceleration when interacting with fluid. */
		virtual StdLargeVec<Vecd> *AverageAcceleration() override { return &acc_ave_; };

		/** Initialize the variables for elastic particle. */
		virtual void initializeOtherVariables() override;
		/** Return this pointer. */
		virtual ElasticSolidParticles *ThisObjectPtr() override { return this; };
	};

	/**
	 * @class ShellParticles
	 * @brief A group of particles with shell particle data.
	 */
	class ShellParticles : public ElasticSolidParticles
	{
	public:
		ShellParticles(SPHBody &sph_body, ElasticSolid *elastic_solid);
		virtual ~ShellParticles(){};

		Real thickness_ref_;						/**< Shell thickness. */
		StdLargeVec<Matd> transformation_matrix_; 	/**< initial transformation matrix from global to local coordinates */
		StdLargeVec<Real> thickness_;			  	/**< shell thickness */
		/**
		 *	extra generalized coordinates in global coordinate
		 */
		StdLargeVec<Vecd> pseudo_n_;	  /**< current pseudo-normal vector */
		StdLargeVec<Vecd> dpseudo_n_dt_;  /**< pseudo-normal vector change rate */
		StdLargeVec<Vecd> dpseudo_n_d2t_; /**< pseudo-normal vector second order time derivation */
		/**
		 *	extra generalized coordinate and velocity in local coordinate
		 */
		StdLargeVec<Vecd> rotation_;		/**< rotation angle of the initial normal respective to each axis */
		StdLargeVec<Vecd> angular_vel_;		/**< angular velocity respective to each axis */
		StdLargeVec<Vecd> dangular_vel_dt_; /**< angular acceleration of respective to each axis*/
		/**
		 *	extra deformation and deformation rate in local coordinate
		 */
		StdLargeVec<Matd> F_bending_;	  /**< bending deformation gradient	*/
		StdLargeVec<Matd> dF_bending_dt_; /**< bending deformation gradient change rate	*/
		/**
		 *	extra stress for pair interaction in global coordinate
		 */
		StdLargeVec<Vecd> global_shear_stress_; /**< global shear stress */
		StdLargeVec<Matd> global_stress_;		/**<  global stress for pair interaction */
		StdLargeVec<Matd> global_moment_;		/**<  global bending moment for pair interaction */
		/** get particle volume. */
		virtual Real ParticleVolume(size_t index_i) override { return Vol_[index_i] * thickness_[index_i]; }
		/** get particle mass. */
<<<<<<< HEAD
		virtual Real ParticleMass(size_t index_i) { return mass_[index_i] * thickness_[index_i]; }
		/** Return degenerated spacing. */
		virtual Real DegeneratedSpacing(size_t index_i) { return thickness_[index_i]; }
		/** Get wall average velocity when interacting with fluid. */
		virtual StdLargeVec<Vecd> *AverageVelocity() { return &vel_ave_; };
		/** Get wall average acceleration when interacting with fluid. */
		virtual StdLargeVec<Vecd> *AverageAcceleration() { return &acc_ave_; };

=======
		virtual Real ParticleMass(size_t index_i) override { return mass_[index_i] * thickness_[index_i]; }
>>>>>>> f252200f
		/** Initialize variable for shell particles. */
		virtual void initializeOtherVariables() override;
		/** Return this pointer. */
		virtual ShellParticles *ThisObjectPtr() override { return this; };
	};
}
#endif // SOLID_PARTICLES_H<|MERGE_RESOLUTION|>--- conflicted
+++ resolved
@@ -182,18 +182,14 @@
 		/** get particle volume. */
 		virtual Real ParticleVolume(size_t index_i) override { return Vol_[index_i] * thickness_[index_i]; }
 		/** get particle mass. */
-<<<<<<< HEAD
-		virtual Real ParticleMass(size_t index_i) { return mass_[index_i] * thickness_[index_i]; }
+		virtual Real ParticleMass(size_t index_i) override { return mass_[index_i] * thickness_[index_i]; }
 		/** Return degenerated spacing. */
-		virtual Real DegeneratedSpacing(size_t index_i) { return thickness_[index_i]; }
+		virtual Real DegeneratedSpacing(size_t index_i) override { return thickness_[index_i]; }
 		/** Get wall average velocity when interacting with fluid. */
-		virtual StdLargeVec<Vecd> *AverageVelocity() { return &vel_ave_; };
+		virtual StdLargeVec<Vecd> *AverageVelocity() override { return &vel_ave_; };
 		/** Get wall average acceleration when interacting with fluid. */
-		virtual StdLargeVec<Vecd> *AverageAcceleration() { return &acc_ave_; };
+		virtual StdLargeVec<Vecd> *AverageAcceleration() override { return &acc_ave_; };
 
-=======
-		virtual Real ParticleMass(size_t index_i) override { return mass_[index_i] * thickness_[index_i]; }
->>>>>>> f252200f
 		/** Initialize variable for shell particles. */
 		virtual void initializeOtherVariables() override;
 		/** Return this pointer. */
