--- conflicted
+++ resolved
@@ -1,12 +1,3 @@
-<<<<<<< HEAD
-=======
-/**
- * @file 	thin_structure_math.cpp
- * @author	Dong Wu, Chi Zhang and Xiangyu Hu
- * @version	0.1
- */
-
->>>>>>> 2ca51cfb
 #include "thin_structure_math.h"
 
 namespace SPH
