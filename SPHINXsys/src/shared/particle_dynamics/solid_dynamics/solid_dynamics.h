/* -------------------------------------------------------------------------*
*								SPHinXsys									*
* --------------------------------------------------------------------------*
* SPHinXsys (pronunciation: s'finksis) is an acronym from Smoothed Particle	*
* Hydrodynamics for industrial compleX systems. It provides C++ APIs for	*
* physical accurate simulation and aims to model coupled industrial dynamic *
* systems including fluid, solid, multi-body dynamics and beyond with SPH	*
* (smoothed particle hydrodynamics), a meshless computational method using	*
* particle discretization.													*
*																			*
* SPHinXsys is partially funded by German Research Foundation				*
* (Deutsche Forschungsgemeinschaft) DFG HU1527/6-1, HU1527/10-1				*
* and HU1527/12-1.															*
*                                                                           *
* Portions copyright (c) 2017-2020 Technical University of Munich and		*
* the authors' affiliations.												*
*                                                                           *
* Licensed under the Apache License, Version 2.0 (the "License"); you may   *
* not use this file except in compliance with the License. You may obtain a *
* copy of the License at http://www.apache.org/licenses/LICENSE-2.0.        *
*                                                                           *
* --------------------------------------------------------------------------*/
/**
* @file 	solid_dynamics.h
* @brief 	Here, we define the algorithm classes for solid dynamics. 
* @details 	We consider here a weakly compressible solids.   
* @author	Luhui Han, Chi ZHang and Xiangyu Hu
*/

#ifndef SOLID_DYNAMICS_H
#define SOLID_DYNAMICS_H


#include "all_particle_dynamics.h"
#include "elastic_solid.h"
#include "weakly_compressible_fluid.h"
#include "base_kernel.h"
#include "all_fluid_dynamics.h"

namespace SPH
{
	template<int DataTypeIndex, typename VariableType>
	class BodySummation;
	template<int DataTypeIndex, typename VariableType>
	class BodyMoment;

	namespace solid_dynamics
	{
		//----------------------------------------------------------------------
		//		for general solid dynamics 
		//----------------------------------------------------------------------
		typedef DataDelegateSimple<SolidBody, SolidParticles, Solid> SolidDataSimple;
		typedef DataDelegateInner<SolidBody, SolidParticles, Solid> SolidDataInner;
		typedef DataDelegateContact<SolidBody, SolidParticles, Solid, SolidBody, SolidParticles, Solid> ContactDynamicsData;

		/**
		 * @class SolidDynamicsInitialCondition
		 * @brief  set initial condition for solid fluid body
		 * This is a abstract class to be override for case specific initial conditions.
		 */
		class SolidDynamicsInitialCondition :
			public ParticleDynamicsSimple, public SolidDataSimple
		{
		public:
			SolidDynamicsInitialCondition(SolidBody* body) :
				ParticleDynamicsSimple(body), SolidDataSimple(body) {};
			virtual ~SolidDynamicsInitialCondition() {};
		};

		/**
		* @class ContactDensitySummation
		* @brief Computing the summation density due to solid-solid contact model.
		*/
		class ContactDensitySummation :
			public PartInteractionDynamicsByParticle, public ContactDynamicsData
		{
		public:
			ContactDensitySummation(SolidContactBodyRelation* solid_body_contact_relation);
			virtual ~ContactDensitySummation() {};
		protected:
			StdLargeVec<Real>& mass_, & contact_density_;
			StdVec<StdLargeVec<Real>*> contact_mass_;

			virtual void Interaction(size_t index_i, Real dt = 0.0) override;
		};

		/**
		* @class ContactForce
		* @brief Computing the contact force.
		*/
		class ContactForce :
			public PartInteractionDynamicsByParticle, public ContactDynamicsData
		{
		public:
			ContactForce(SolidContactBodyRelation* solid_body_contact_relation);
			virtual ~ContactForce() {};
		protected:
			StdLargeVec<Real>& contact_density_, & Vol_, & mass_;
			StdLargeVec<Vecd>& dvel_dt_prior_, & contact_force_;
			StdVec<StdLargeVec<Real>*> contact_contact_density_, contact_Vol_;

			virtual void Interaction(size_t index_i, Real dt = 0.0) override;
		};

		/**
		* @class DynamicContactForce
		* @brief Computing the contact force for problems dominainted by the contact dynamic process itself.
		* For example, the high speed impact problems in which the detailed contact behavior is crutial for 
		* physical sound solutions. Therefore, for simple low speed problem in which contact force is 
		* used merely prevent penetration. We can still use the simple formualation in the class ContactForce. 
		* The idea is to introduce conact force based on Riemann problem like formulation, 
		* in which the artficial dissipation is the main interaction force to prevent
		* penetration. Furthermore, a panelty type force is used as supplementrary to prevent penetration 
		* when the contact velocity is small.
		*/
		class DynamicContactForce :
			public PartInteractionDynamicsByParticle, public ContactDynamicsData
		{
		public:
			DynamicContactForce(SolidContactBodyRelation* solid_body_contact_relation, Real penalty_strength = 1.0);
			virtual ~DynamicContactForce() {};
		protected:
			StdLargeVec<Real>& Vol_, & mass_;
			StdLargeVec<Vecd>& vel_n_, & dvel_dt_prior_, & contact_force_;
			StdVec<StdLargeVec<Real>*> contact_Vol_;
			StdVec<StdLargeVec<Vecd>*>contact_vel_n_;
			Real penalty_strength_;
			StdVec<Real> contact_impedence_, contact_reference_pressure_;

			virtual void Interaction(size_t index_i, Real dt = 0.0) override;
		};
		
		/**
		* @class ContactForceWithWall
		* @brief Computing the contact force with a rigid wall.
		*  Note that the body surface of the wall should be
		*  updated beforce computing the contact force.
		*/
		class ContactForceWithWall :
			public PartInteractionDynamicsByParticle, public ContactDynamicsData
		{
		public:
			ContactForceWithWall(SolidContactBodyRelation* solid_body_contact_relation, Real penalty_strength = 1.0);
			virtual ~ContactForceWithWall() {};
		protected:
			StdLargeVec<Real>& Vol_, & mass_;
			StdLargeVec<Vecd>& vel_n_, & dvel_dt_prior_, & contact_force_;
			StdVec<StdLargeVec<Real>*> contact_Vol_;
			StdVec<StdLargeVec<Vecd>*>contact_vel_n_, contact_n_;
			Real penalty_strength_;
			Real impedence_, reference_pressure_;

			virtual void Interaction(size_t index_i, Real dt = 0.0) override;
		};

		/**
		* @class CorrectConfiguration
		* @brief obtain the corrected initial configuration in strong form
		*/
		class CorrectConfiguration :
			public InteractionDynamics, public SolidDataInner
		{
		public:
			CorrectConfiguration(BaseInnerBodyRelation* body_inner_relation);
			virtual ~CorrectConfiguration() {};
		protected:
			StdLargeVec<Real>& Vol_;
			StdLargeVec<Matd>& B_;
			virtual void Interaction(size_t index_i, Real dt = 0.0) override;
		};

		/**
		 * @class ConstrainSolidBodyRegion
		 * @brief Constrain a solid body part with prescribed motion.
		 * Note the average values for FSI are prescirbed also.
		 */
		class ConstrainSolidBodyRegion :
			public PartSimpleDynamicsByParticle, public SolidDataSimple
		{
		public:
			ConstrainSolidBodyRegion(SPHBody* body, BodyPartByParticle* body_part);
			virtual ~ConstrainSolidBodyRegion() {};
		protected:
			StdLargeVec<Vecd>& pos_n_, & pos_0_;
			StdLargeVec<Vecd>& n_, & n_0_;
			StdLargeVec<Vecd>& vel_n_, & dvel_dt_, & vel_ave_, & dvel_dt_ave_;
			virtual Vecd getDisplacement(Vecd& pos_0, Vecd& pos_n) { return pos_n; };
			virtual Vecd getVelocity(Vecd& pos_0, Vecd& pos_n, Vecd& vel_n) { return Vecd(0); };
			virtual Vecd getAcceleration(Vecd& pos_0, Vecd& pos_n, Vecd& dvel_dt) { return Vecd(0); };
			virtual SimTK::Rotation getBodyRotation(Vecd& pos_0, Vecd& pos_n, Vecd& dvel_dt) { return SimTK::Rotation(); }
			virtual void Update(size_t index_i, Real dt = 0.0) override;
		};


		/**
		 * @class ConstrainSolidBodyRegionVelocity
		 * @brief Constrain the velocity of a solid body part.
		 */
		class ConstrainSolidBodyRegionVelocity : public ConstrainSolidBodyRegion
		{
		public:
			ConstrainSolidBodyRegionVelocity(SPHBody* body, BodyPartByParticle* body_part,
				Vecd constrained_direction = Vecd(0)) :
				solid_dynamics::ConstrainSolidBodyRegion(body, body_part),
				constrain_matrix_(Matd(1.0))
			{
				for (int k = 0; k != Dimensions; ++k) 
					constrain_matrix_[k][k] = constrained_direction[k];
			};
			virtual ~ConstrainSolidBodyRegionVelocity() {};
		protected:
			Matd constrain_matrix_;
			virtual Vecd getVelocity(Vecd& pos_0, Vecd& pos_n, Vecd& vel_n)
			{
				return constrain_matrix_ * vel_n;
			};
		};

		/**
		 * @class SoftConstrainSolidBodyRegion
		 * @brief Soft the constrain of a solid body part
		 */
		class SoftConstrainSolidBodyRegion :
			public PartInteractionDynamicsByParticleWithUpdate,
			public SolidDataInner
		{
		public:
			SoftConstrainSolidBodyRegion(BaseInnerBodyRelation* body_inner_relation, BodyPartByParticle* body_part);
			virtual ~SoftConstrainSolidBodyRegion() {};
		protected:
			StdLargeVec<Real>& Vol_;
			StdLargeVec<Vecd>& vel_n_, & dvel_dt_, & vel_ave_, & dvel_dt_ave_;
			StdLargeVec<Vecd>& vel_temp_, & dvel_dt_temp_;
			virtual void Interaction(size_t index_i, Real dt = 0.0) override;
			virtual void Update(size_t index_i, Real dt = 0.0) override;
		};

		/**
		 * @class ClampConstrainSolidBodyRegion
		 * @brief Constrain a solid body part with prescribed motion and smoothing to mimic the clamping effect.
		 */
		class ClampConstrainSolidBodyRegion : public ParticleDynamics<void>
		{
		public:
			ConstrainSolidBodyRegion* constrianing_;
			SoftConstrainSolidBodyRegion* softing_;

			ClampConstrainSolidBodyRegion(BaseInnerBodyRelation* body_inner_relation, BodyPartByParticle* body_part);
			virtual ~ClampConstrainSolidBodyRegion() {};

			virtual void exec(Real dt = 0.0) override;
			virtual void parallel_exec(Real dt = 0.0) override;
		};

		/**
		 * @class ConstrainSolidBodyMassCenter
		 * @brief Constrain the mass center of a solid body.
		 */
		class ConstrainSolidBodyMassCenter : 
			public ParticleDynamicsSimple, public SolidDataSimple
		{
		public:
			ConstrainSolidBodyMassCenter(SPHBody* body, Vecd constrain_direction = Vecd(1.0));
			virtual ~ConstrainSolidBodyMassCenter() {};
		protected:
			virtual void setupDynamics(Real dt = 0.0) override;
			virtual void Update(size_t index_i, Real dt = 0.0) override;
		private:
			Real total_mass_;
			Matd correction_matrix_;
			Vecd velocity_correction_;
			StdLargeVec<Vecd>& vel_n_;
			BodyMoment<indexVector, Vecd>* compute_total_momentum_;
		};

		/**@class ImposeExternalForce
		 * @brief impose external force on a solid body part
		 * by add extra acceleration
		 */
		class ImposeExternalForce :
			public PartSimpleDynamicsByParticle, public SolidDataSimple
		{
		public:
			ImposeExternalForce(SolidBody* body, SolidBodyPartForSimbody* body_part);
			virtual ~ImposeExternalForce() {};
		protected:
			StdLargeVec<Vecd>& pos_0_, & vel_n_, & vel_ave_;
			/**
			 * @brief acceleration will be specified by the application
			 */
			virtual Vecd getAcceleration(Vecd& pos) = 0;
			virtual void Update(size_t index_i, Real dt = 0.0) override;
		};
		/**
		* @class SpringDamperConstraintParticleWise
		* @brief Exerts spring force and damping force in the form of acceleration to each particle.
		* The spring force is calculated based on the difference from the particle's initial position.
		* The damping force is calculated based on the particle's current velocity.
		*/
		class SpringDamperConstraintParticleWise 
			: public ParticleDynamicsSimple, public SolidDataSimple
		{
		public:
			SpringDamperConstraintParticleWise(SolidBody* body, Vecd stiffness, Real damping_ratio = 0.01);
			virtual ~SpringDamperConstraintParticleWise() {};
		protected:
			StdLargeVec<Real>& mass_;
<<<<<<< HEAD
			StdLargeVec<Vecd>& pos_n_,& pos_0_,& vel_n_,& dvel_dt_others_;
=======
			StdLargeVec<Vecd>& pos_n_,& pos_0_,& dvel_dt_prior_;
>>>>>>> f5e1f83c
			Vecd stiffness_;
			// damping component parallel to the spring force component
			// damping coefficient = stiffness_ * damping_ratio_
			Real damping_ratio_;
			virtual void setupDynamics(Real dt = 0.0) override;
			virtual Vecd getAcceleration(Vecd& disp, Real mass);
			virtual Vecd getDampingForce(size_t index_i, Real mass);
			virtual void Update(size_t index_i, Real dt = 0.0) override;
		};
		/**
		* @class AccelerationForBodyPartInBoundingBox
		* @brief Adds acceleration to the part of the body that's inside a bounding box
		*/
		class AccelerationForBodyPartInBoundingBox 
			: public ParticleDynamicsSimple, public SolidDataSimple
		{
		public:
			AccelerationForBodyPartInBoundingBox(SolidBody* body, BoundingBox* bounding_box, Vecd acceleration);
			virtual ~AccelerationForBodyPartInBoundingBox() {};
		protected:
			StdLargeVec<Vecd>& pos_n_,& dvel_dt_others_;
			BoundingBox* bounding_box_;
			Vecd acceleration_;
			virtual void setupDynamics(Real dt = 0.0) override;
			virtual void Update(size_t index_i, Real dt = 0.0) override;
		};

		//----------------------------------------------------------------------
		//		for elastic solid dynamics 
		//----------------------------------------------------------------------
		typedef DataDelegateSimple<SolidBody, ElasticSolidParticles, ElasticSolid> ElasticSolidDataSimple;
		typedef DataDelegateInner<SolidBody, ElasticSolidParticles, ElasticSolid> ElasticSolidDataInner;

		/**
		 * @class ElasticDynamicsInitialCondition
		 * @brief  set initial condition for a solid body with different material
		 * This is a abstract class to be override for case specific initial conditions.
		 */
		class ElasticDynamicsInitialCondition : 
			public ParticleDynamicsSimple, public ElasticSolidDataSimple
		{
		public:
			ElasticDynamicsInitialCondition(SolidBody *body);
			virtual ~ElasticDynamicsInitialCondition() {};
		protected:
			StdLargeVec<Vecd>& pos_n_, & vel_n_;
		};

		/**
		* @class UpdateElasticNormalDirection
		* @brief update particle normal directions for elastic solid
		*/
		class UpdateElasticNormalDirection :
			public ParticleDynamicsSimple, public ElasticSolidDataSimple
		{
		public:
			explicit UpdateElasticNormalDirection(SolidBody *elastic_body);
			virtual ~UpdateElasticNormalDirection() {};
		protected:
			StdLargeVec<Vecd>& n_, & n_0_;
			StdLargeVec<Matd>& F_;
			virtual void Update(size_t index_i, Real dt = 0.0) override;
		};

		/**
		* @class AcousticTimeStepSize
		* @brief Computing the acoustic time step size
		* computing time step size
		*/
		class AcousticTimeStepSize :
			public ParticleDynamicsReduce<Real, ReduceMin>,
			public ElasticSolidDataSimple
		{
		public:
			explicit AcousticTimeStepSize(SolidBody* body, Real CFL = 0.6);
			virtual ~AcousticTimeStepSize() {};
		protected:
			Real CFL_;
			StdLargeVec<Vecd>& vel_n_, & dvel_dt_;
			Real smoothing_length_;
			Real ReduceFunction(size_t index_i, Real dt = 0.0) override;
		};

		/**
		* @function getSmallestTimeStepAmongSolidBodies
		* @brief computing smallest time step to use in a simulation
		*/
		Real getSmallestTimeStepAmongSolidBodies(SPHBodyVector solid_bodies);

		/**
		* @class DeformationGradientTensorBySummation
		* @brief computing deformation gradient tensor by summation
		*/
		class DeformationGradientTensorBySummation :
			public InteractionDynamics, public ElasticSolidDataInner
		{
		public:
			DeformationGradientTensorBySummation(BaseInnerBodyRelation* body_inner_relation);
			virtual ~DeformationGradientTensorBySummation() {};
		protected:
			StdLargeVec<Real>& Vol_;
			StdLargeVec<Vecd>& pos_n_;
			StdLargeVec<Matd>& B_, & F_;
			virtual void Interaction(size_t index_i, Real dt = 0.0) override;
		};

		/**
		* @class BaseElasticRelaxation
		* @brief base class for elastic relaxation
		*/
		class BaseElasticRelaxation
			: public ParticleDynamics1Level, public ElasticSolidDataInner
		{
		public:
			BaseElasticRelaxation(BaseInnerBodyRelation* body_inner_relation);
			virtual ~BaseElasticRelaxation() {};
		protected:
			StdLargeVec<Real>& Vol_, & rho_n_, & mass_;
			StdLargeVec<Vecd>& pos_n_, & vel_n_, & dvel_dt_;
			StdLargeVec<Matd>& B_, & F_, & dF_dt_;
		};

		/**
		* @class StressRelaxationFirstHalf
		* @brief computing stress relaxation process by verlet time stepping
		* This is the first step
		*/
		class StressRelaxationFirstHalf : public BaseElasticRelaxation
		{
		public:
			StressRelaxationFirstHalf(BaseInnerBodyRelation* body_inner_relation);
			virtual ~StressRelaxationFirstHalf() {};
		protected:
			Real rho0_, inv_rho0_;
			StdLargeVec<Vecd>& dvel_dt_prior_, & force_from_fluid_;
			StdLargeVec<Matd>& stress_PK1_;
			Real numerical_dissipation_factor_;
			Real smoothing_length_;
			Real inv_W0_ = 1.0 / body_->particle_adaptation_->getKernel()->W0(Vecd(0));

			virtual void Initialization(size_t index_i, Real dt = 0.0) override;
			virtual void Interaction(size_t index_i, Real dt = 0.0) override;
			virtual void Update(size_t index_i, Real dt = 0.0) override;
		};

		/**
		* @class StressRelaxationSecondHalf
		* @brief computing stress relaxation process by verlet time stepping
		* This is the second step
		*/
		class StressRelaxationSecondHalf : public BaseElasticRelaxation
		{
		public:
			StressRelaxationSecondHalf(BaseInnerBodyRelation* body_inner_relation) :
				BaseElasticRelaxation(body_inner_relation) {};
			virtual ~StressRelaxationSecondHalf() {};
		protected:
			virtual void Initialization(size_t index_i, Real dt = 0.0) override;
			virtual void Interaction(size_t index_i, Real dt = 0.0) override;
			virtual void Update(size_t index_i, Real dt = 0.0) override;
		};

		/**
		 * @class ConstrainSolidBodyPartBySimBody
		 * @brief Constrain a solid body part from the motion
		 * computed from Simbody.
		 */
		class ConstrainSolidBodyPartBySimBody : public ConstrainSolidBodyRegion
		{
		public:
			ConstrainSolidBodyPartBySimBody(SolidBody* body,
				SolidBodyPartForSimbody* body_part,
				SimTK::MultibodySystem& MBsystem,
				SimTK::MobilizedBody& mobod,
				SimTK::Force::DiscreteForces& force_on_bodies,
				SimTK::RungeKuttaMersonIntegrator& integ);
			virtual ~ConstrainSolidBodyPartBySimBody() {};
		protected:
			SimTK::MultibodySystem& MBsystem_;
			SimTK::MobilizedBody& mobod_;
			SimTK::Force::DiscreteForces& force_on_bodies_;
			SimTK::RungeKuttaMersonIntegrator& integ_;
			const SimTK::State* simbody_state_;
			Vec3d initial_mobod_origin_location_;

			virtual void setupDynamics(Real dt = 0.0) override;
			void virtual Update(size_t index_i, Real dt = 0.0) override;
		};

		/**
		 * @class TotalForceOnSolidBodyPartForSimBody
		 * @brief Compute the force acting on the solid body part
		 * for applying to simbody forces latter
		 */
		class TotalForceOnSolidBodyPartForSimBody :
			public PartDynamicsByParticleReduce<SimTK::SpatialVec, ReduceSum<SimTK::SpatialVec>>,
			public SolidDataSimple
		{
		public:
			TotalForceOnSolidBodyPartForSimBody(SolidBody* body,
				SolidBodyPartForSimbody* body_part,
				SimTK::MultibodySystem& MBsystem,
				SimTK::MobilizedBody& mobod,
				SimTK::Force::DiscreteForces& force_on_bodies,
				SimTK::RungeKuttaMersonIntegrator& integ);
			virtual ~TotalForceOnSolidBodyPartForSimBody() {};
		protected:
			StdLargeVec<Vecd>& force_from_fluid_, & contact_force_, & pos_n_;
			SimTK::MultibodySystem& MBsystem_;
			SimTK::MobilizedBody& mobod_;
			SimTK::Force::DiscreteForces& force_on_bodies_;
			SimTK::RungeKuttaMersonIntegrator& integ_;
			const SimTK::State* simbody_state_;
			Vec3d current_mobod_origin_location_;

			virtual void SetupReduce() override;
			virtual SimTK::SpatialVec ReduceFunction(size_t index_i, Real dt = 0.0) override;
		};		
	}
}
#endif //SOLID_DYNAMICS_H<|MERGE_RESOLUTION|>--- conflicted
+++ resolved
@@ -305,11 +305,7 @@
 			virtual ~SpringDamperConstraintParticleWise() {};
 		protected:
 			StdLargeVec<Real>& mass_;
-<<<<<<< HEAD
-			StdLargeVec<Vecd>& pos_n_,& pos_0_,& vel_n_,& dvel_dt_others_;
-=======
-			StdLargeVec<Vecd>& pos_n_,& pos_0_,& dvel_dt_prior_;
->>>>>>> f5e1f83c
+			StdLargeVec<Vecd>& pos_n_,& pos_0_,& vel_n_,& dvel_dt_prior_;
 			Vecd stiffness_;
 			// damping component parallel to the spring force component
 			// damping coefficient = stiffness_ * damping_ratio_
@@ -330,7 +326,7 @@
 			AccelerationForBodyPartInBoundingBox(SolidBody* body, BoundingBox* bounding_box, Vecd acceleration);
 			virtual ~AccelerationForBodyPartInBoundingBox() {};
 		protected:
-			StdLargeVec<Vecd>& pos_n_,& dvel_dt_others_;
+			StdLargeVec<Vecd>& pos_n_,& dvel_dt_prior_;
 			BoundingBox* bounding_box_;
 			Vecd acceleration_;
 			virtual void setupDynamics(Real dt = 0.0) override;
