/**
 * @file 	sph_data_containers.h
 * @brief 	Set up of basic data structure.
 * @author	Luhui Han, Chi ZHang and Xiangyu Hu
 */

#ifndef SPH_DATA_CONTAINERS_H
#define SPH_DATA_CONTAINERS_H

#include "base_data_package.h"
#include "base_data_type.h"

namespace SPH
{
	/**
	 * @brief Preclaimed classes.
	 */
	class BaseMaterial;
	class SPHBody;
	class RealBody;
	class SolidBody;
	class BodyPart;
	class FictitiousBody;
	class CellList;
	class BaseParticles;

	/** Bounding box for system, body, body part and shape, first: lower bound, second: upper bound. */
	typedef std::pair<Vecd, Vecd> BoundingBox;
	/** Check if a point is inside the bounding box */
	bool checkIfPointInBoundingBox(Vec3d point, BoundingBox &bbox);
	bool checkIfPointInBoundingBox(Vec2d point, BoundingBox &bbox);
<<<<<<< HEAD
=======
	BoundingBox getIntersectionOfBoundingBoxes(BoundingBox &bb1, BoundingBox &bb2);
>>>>>>> 4b650f61

	/** Generalized particle data type */
	typedef std::tuple<StdVec<StdLargeVec<Real> *>, StdVec<StdLargeVec<Vecd> *>, StdVec<StdLargeVec<Matd> *>,
					   StdVec<StdLargeVec<int> *>>
		ParticleData;
	/** Generalized particle variable to index map */
	typedef std::array<std::map<std::string, size_t>, 4> ParticleDataMap;
	/** Generalized particle variable list */
	typedef std::array<StdVec<std::pair<std::string, size_t>>, 4> ParticleVariableList;
	/** Vector of Material. Note that vector of references are not allowed in c++.*/
	using MaterialVector = StdVec<BaseMaterial *>;
	/** Vector of bodies */
	using SPHBodyVector = StdVec<SPHBody *>;
	using SolidBodyVector = StdVec<SolidBody *>;
	using RealBodyVector = StdVec<RealBody *>;
	using BodyPartVector = StdVec<BodyPart *>;
	using FictitiousBodyVector = StdVec<FictitiousBody *>;

	/** Index container with elements of size_t. */
	using IndexVector = StdVec<size_t>;
	/** Concurrent particle indexes .*/
	using ConcurrentIndexVector = LargeVec<size_t>;

	/** List data pair */
	using ListData = std::pair<size_t, Vecd>;
	/** Vector of list data pair */
	using ListDataVector = StdLargeVec<ListData>;
	/** Cell lists*/
	using CellLists = StdLargeVec<CellList *>;

	/** Concurrent vector .*/
	template <class DataType>
	using ConcurrentVector = LargeVec<DataType>;
	/** concurrent cell lists*/
	using ConcurrentCellLists = LargeVec<CellList *>;
	/** Split cell list for split algorithms. */
	using SplitCellLists = StdVec<ConcurrentCellLists>;
	/** Pair of point and volume. */
	using PositionsVolumes = StdVec<std::pair<Vecd, Real>>;

	/** an operation on particle data of all types */
	template <template <typename VariableType> typename OperationType>
	struct ParticleDataOperation
	{
		OperationType<Real> scalar_operation;
		OperationType<Vecd> vector_operation;
		OperationType<Matd> matrix_operation;
		OperationType<int> integer_operation;

		template <typename... ParticleArgs>
		void operator()(ParticleData &particle_data, ParticleArgs... particle_args)
		{
			scalar_operation(particle_data, particle_args...);
			vector_operation(particle_data, particle_args...);
			matrix_operation(particle_data, particle_args...);
			integer_operation(particle_data, particle_args...);
		}
	};

	template <typename VariableType>
	struct swapParticleDataValue
	{
		void operator()(ParticleData &particle_data, size_t index_a, size_t index_b) const
		{
       		constexpr int type_index = ParticleDataTypeIndex<VariableType>::value;

			StdVec<StdLargeVec<VariableType> *> variables = std::get<type_index>(particle_data);
			for (size_t i = 0; i != variables.size(); ++i)
			{
				StdLargeVec<VariableType> &variable = *variables[i];
				std::swap(variable[index_a], variable[index_b]);
			}
		};
	};
	
	/** operation by looping or going through a particle data map */
	template <typename VariableType>
	struct loopParticleDataMap
	{
		template <typename VariableOperation>
		void operator()(ParticleData &particle_data,
						ParticleDataMap &particle_data_map, VariableOperation &variable_operation) const
		{
      		constexpr int type_index = ParticleDataTypeIndex<VariableType>::value;
			for (auto const &name_index : particle_data_map[type_index])
			{
				std::string variable_name = name_index.first;
				StdLargeVec<VariableType> &variable = *(std::get<type_index>(particle_data)[name_index.second]);
				variable_operation(variable_name, variable);
			}
		};
	};

	/** operation by looping or going through a variable name list */
	template <typename VariableType>
	struct loopVariabaleNameList
	{
		template <typename VariableOperation>
		void operator()(ParticleData &particle_data,
						ParticleVariableList &variable_name_list, VariableOperation &variable_operation) const
		{
      		constexpr int type_index = ParticleDataTypeIndex<VariableType>::value;
			for (std::pair<std::string, size_t> &name_index : variable_name_list[type_index])
			{
				std::string variable_name = name_index.first;
				StdLargeVec<VariableType> &variable = *(std::get<type_index>(particle_data)[name_index.second]);
				variable_operation(variable_name, variable);
			}
		};
	};
}
#endif //SPH_DATA_CONTAINERS_H<|MERGE_RESOLUTION|>--- conflicted
+++ resolved
@@ -29,10 +29,7 @@
 	/** Check if a point is inside the bounding box */
 	bool checkIfPointInBoundingBox(Vec3d point, BoundingBox &bbox);
 	bool checkIfPointInBoundingBox(Vec2d point, BoundingBox &bbox);
-<<<<<<< HEAD
-=======
 	BoundingBox getIntersectionOfBoundingBoxes(BoundingBox &bb1, BoundingBox &bb2);
->>>>>>> 4b650f61
 
 	/** Generalized particle data type */
 	typedef std::tuple<StdVec<StdLargeVec<Real> *>, StdVec<StdLargeVec<Vecd> *>, StdVec<StdLargeVec<Matd> *>,
