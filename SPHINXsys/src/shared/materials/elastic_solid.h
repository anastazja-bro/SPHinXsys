/* -------------------------------------------------------------------------*
*								SPHinXsys									*
* --------------------------------------------------------------------------*
* SPHinXsys (pronunciation: s'finksis) is an acronym from Smoothed Particle	*
* Hydrodynamics for industrial compleX systems. It provides C++ APIs for	*
* physical accurate simulation and aims to model coupled industrial dynamic *
* systems including fluid, solid, multi-body dynamics and beyond with SPH	*
* (smoothed particle hydrodynamics), a meshless computational method using	*
* particle discretization.													*
*																			*
* SPHinXsys is partially funded by German Research Foundation				*
* (Deutsche Forschungsgemeinschaft) DFG HU1527/6-1, HU1527/10-1				*
* and HU1527/12-1.															*
*                                                                           *
* Portions copyright (c) 2017-2020 Technical University of Munich and		*
* the authors' affiliations.												*
*                                                                           *
* Licensed under the Apache License, Version 2.0 (the "License"); you may   *
* not use this file except in compliance with the License. You may obtain a *
* copy of the License at http://www.apache.org/licenses/LICENSE-2.0.        *
*                                                                           *
* --------------------------------------------------------------------------*/
/**
* @file 	elastic_solid.h
* @brief 	These are classes for define properties of elastic solid materials.
*			These classes are based on isotropic linear elastic solid.
* 			Several more complex materials, including neo-hookean, FENE noe-hookean
*			and anisotropic muscle, are derived from the basic elastic solid class.
* @author	Xiangyu Hu and Chi Zhang
*/

#ifndef ELASTIC_SOLID_H
#define ELASTIC_SOLID_H

#include "base_material.h"
#include <fstream>

namespace SPH
{

	//----------------------------------------------------------------------
	//		preclaimed classes
	//----------------------------------------------------------------------
	class ElasticSolidParticles;

	/**
	* @class ElasticSolid
	* @brief Abstract class for a generalized elastic solid
	*/
	class ElasticSolid : public Solid
	{
	protected:
		Real E0_;  /*< Youngs or tensile modules  */
		Real G0_;  /*< shearmodules  */
		Real K0_;  /*< bulkmodules  */
		Real nu_;  /*< Poisson ratio  */
		Real c0_;  /*< sound wave speed */
		Real ct0_; /*< tensile wave speed */
		Real cs0_; /*< shear wave speed */
		ElasticSolidParticles *elastic_particles_;

		void setSoundSpeeds();

	public:
		explicit ElasticSolid(Real rho0)
			: Solid(rho0), c0_(0.0), ct0_(0.0), cs0_(0.0),
			  E0_(0.0), G0_(0.0), K0_(0.0), nu_(0.0), elastic_particles_(nullptr)
		{
			material_type_ = "ElasticSolid";
		};
		virtual ~ElasticSolid(){};

		virtual void assignElasticSolidParticles(ElasticSolidParticles *elastic_particles);
		Real ReferenceSoundSpeed() { return c0_; };
		Real TensileWaveSpeed() { return ct0_; };
		Real ShearWaveSpeed() { return cs0_; };
		Real YoungsModulus() { return E0_; };
		Real ShearModulus() { return G0_; };
		Real BulkModulus() { return K0_; };
		Real PoissonRatio() { return nu_; };

		/** Compute the stress through deformation, which can be Green-Lagrangian tensor, left or right Cauchy tensor. */
		virtual Matd ConstitutiveRelation(Matd &deformation, size_t particle_index_i) = 0;
		/** Compute the Cauchy stress through Eulerian Almansi strain tensor. */
		virtual Matd EulerianConstitutiveRelation(Matd &almansi_strain, Matd &F, size_t particle_index_i) = 0;
		/** Compute numerical damping stress using right Cauchy tensor. */
		virtual Matd NumericalDampingRightCauchy(Matd &deformation, Matd &deformation_rate, Real smoothing_length, size_t particle_index_i);
		/** Compute numerical damping stress using left Cauchy tensor. */
		virtual Matd NumericalDampingLeftCauchy(Matd &deformation, Matd &deformation_rate, Real smoothing_length, size_t particle_index_i);
		/** Numerical demaping is computed between particles i and j */
		virtual Real PairNumericalDamping(Real dE_dt_ij, Real smoothing_length);

		/** Deviatoric Kirchhoff stress related with the deviatoric part of left Cauchy-Green deformation tensor.
		 *  Note that, dependent of the normalizeation of the later, the returned stress can be normalized or non-normalized. */
		virtual Matd DeviatoricKirchhoff(const Matd &deviatoric_be);
		/** Volumetric Kirchhoff stress from determinate */
		virtual Real VolumetricKirchhoff(Real J) = 0;
		/** Define the calculation of the stress matrix for postprocessing */
		virtual std::string getRelevantStressMeasureName() = 0;

		virtual ElasticSolid *ThisObjectPtr() override { return this; };
	};

	/**
	* @class LinearElasticSolid
	* @brief Isotropic linear elastic solid.
	* Note that only basic parameters are used to set ElasticSolid parmaters 
	*/
	class LinearElasticSolid : public ElasticSolid
	{
	public:
		explicit LinearElasticSolid(Real rho0, Real youngs_modulus, Real poisson_ratio);
		virtual ~LinearElasticSolid(){};

<<<<<<< HEAD
=======
		virtual void assignElasticMaterialParameters(Real youngs_modulus, Real poisson_ratio);

>>>>>>> 4b650f61
		virtual Matd ConstitutiveRelation(Matd &deformation, size_t particle_index_i) override;
		virtual Matd EulerianConstitutiveRelation(Matd &almansi_strain, Matd &F, size_t particle_index_i) override;
		/** Volumetric Kirchhoff stress from determinate */
		virtual Real VolumetricKirchhoff(Real J) override;
<<<<<<< HEAD

	protected:
		Real lambda0_; /*< first Lame parameter */

	private:
=======
		/** Define the calculation of the stress matrix for postprocessing */
		virtual std::string getRelevantStressMeasureName() override { return "PK2"; };

		/** get methods */
		Real getYoungsModulus() { return E0_; };
		Real getPoissonRatio() { return nu_; };
		Real getDensity() { return rho0_; };

	protected:
		Real lambda0_; /*< first Lame parameter */
>>>>>>> 4b650f61
		Real getBulkModulus(Real youngs_modulus, Real poisson_ratio);
		Real getShearModulus(Real youngs_modulus, Real poisson_ratio);
		Real getLambda(Real youngs_modulus, Real poisson_ratio);
	};

	/**
	* @class NeoHookeanSolid
	* @brief Neo-Hookean solid, Compressible formulation!
	*/
	class NeoHookeanSolid : public LinearElasticSolid
	{
	public:
		explicit NeoHookeanSolid(Real rho0, Real youngs_modulus, Real poisson_ratio)
			: LinearElasticSolid(rho0, youngs_modulus, poisson_ratio)
		{
			material_type_ = "NeoHookeanSolid";
		};
		virtual ~NeoHookeanSolid(){};

<<<<<<< HEAD
=======
		/** second Piola-Kirchhoff stress related with green-lagrangian deformation tensor */
		virtual Matd ConstitutiveRelation(Matd &deformation, size_t particle_index_i) override;
		virtual Matd EulerianConstitutiveRelation(Matd &almansi_strain, Matd &F, size_t particle_index_i) override;
		/** Volumetric Kirchhoff stress from determinate */
		virtual Real VolumetricKirchhoff(Real J) override;
		/** Define the calculation of the stress matrix for postprocessing */
		virtual std::string getRelevantStressMeasureName() override { return "Cauchy"; };
	};

	/**
	* @class NeoHookeanSolidIncompressible
	* @brief Neo-Hookean solid, Incomressible formulation!
	* Currently only works with KirchhoffStressRelaxationFirstHalf, not with StressRelaxationFirstHalf
	*/
	class NeoHookeanSolidIncompressible : public LinearElasticSolid
	{
	public:
		NeoHookeanSolidIncompressible(Real rho_0, Real Youngs_modulus, Real poisson)
			: LinearElasticSolid(rho_0, Youngs_modulus, poisson)
		{
			material_type_ = "NeoHookeanSolidIncompressible";
		};
		virtual ~NeoHookeanSolidIncompressible() {};
	
>>>>>>> 4b650f61
		/** second Piola-Kirchhoff stress related with green-lagrangian deformation tensor */
		virtual Matd ConstitutiveRelation(Matd &deformation, size_t particle_index_i) override;
		virtual Matd EulerianConstitutiveRelation(Matd &almansi_strain, Matd &F, size_t particle_index_i) override;
		/** Volumetric Kirchhoff stress from determinate */
<<<<<<< HEAD
=======
		virtual Real VolumetricKirchhoff(Real J) override;
	};

	/**
	* @class OrthotropicSolid
	* @brief Ortothropic solid - generic definition with 3 orthogonal directions + 9 independent parameters, ONLY for 3D applications
	* @param "a" --> 3 principal direction vectors
	* @param "E" --> 3 principal Young's moduli
	* @param "G" --> 3 principal shear moduli
	* @param "poisson" --> 3 principal Poisson's ratios
	*/
	class OrthotropicSolid : public LinearElasticSolid
	{
	public:
		OrthotropicSolid(Real rho_0, std::array<Vecd, 3> a, std::array<Real, 3> E, std::array<Real, 3> G, std::array<Real, 3> poisson);

		/** second Piola-Kirchhoff stress related with green-lagrangian deformation tensor */
		virtual Matd ConstitutiveRelation(Matd& deformation, size_t particle_index_i) override;
		/** Volumetric Kirchhoff stress determinate */
>>>>>>> 4b650f61
		virtual Real VolumetricKirchhoff(Real J) override;

	protected:
		// input data
		std::array<Vecd, 3> a_;
		std::array<Real, 3> E_;
		std::array<Real, 3> G_;
		std::array<Real, 3> poisson_;
		// calculated data
		Real Mu_[3];
		Matd Lambda_;
		Matd A_[3];

		virtual void CalculateAllMu();
		virtual void CalculateAllLambda();
		virtual void CalculateA0();
	};

	/**
	* @class FeneNeoHookeanSolid
	* @brief Neo-Hookean solid with finite extension
	*/
	class FeneNeoHookeanSolid : public LinearElasticSolid
	{
	protected:
		Real j1_m_; /**< reference extension as basic paramter */
	public:
		explicit FeneNeoHookeanSolid(Real rho0, Real youngs_modulus, Real poisson_ratio)
			: LinearElasticSolid(rho0, youngs_modulus, poisson_ratio), j1_m_(1.0)
		{
			material_type_ = "FeneNeoHookeanSolid";
		};
<<<<<<< HEAD
		virtual ~FeneNeoHookeanSolid(){};
		virtual Matd ConstitutiveRelation(Matd &deformation, size_t particle_index_i) override;
=======
		virtual ~FeneNeoHookeanSolid() {};
		virtual Matd ConstitutiveRelation(Matd& deformation, size_t particle_index_i) override;
		/** Define the calculation of the stress matrix for postprocessing */
		virtual std::string getRelevantStressMeasureName() override { return "Cauchy"; };
>>>>>>> 4b650f61
	};

	/**
	* @class Muscle
	* @brief Globally orthotropic muscle. 
	*/
	class Muscle : public NeoHookeanSolid
	{
	public:
		explicit Muscle(Real rho0, Real bulk_modulus,
						const Vecd &f0, const Vecd &s0, const Real (&a0)[4], const Real (&b0)[4])
			: NeoHookeanSolid(rho0, this->getYoungsModulus(bulk_modulus, a0, b0), this->getPoissonRatio(bulk_modulus, a0, b0)),
			  f0_(f0), s0_(s0), f0f0_(SimTK::outer(f0_, f0_)), s0s0_(SimTK::outer(s0_, s0_)),
			  f0s0_(SimTK::outer(f0_, s0_))
		{
			material_type_ = "Muscle";
			std::copy(a0, a0 + 4, a0_);
			std::copy(b0, b0 + 4, b0_);
		};
		virtual ~Muscle(){};

		virtual Matd MuscleFiberDirection(size_t particle_index_i) { return f0f0_; };
		/** compute the stress through Constitutive relation. */
		virtual Matd ConstitutiveRelation(Matd &deformation, size_t particle_index_i) override;
		/** Volumetric Kirchhoff stress form determinate */
		virtual Real VolumetricKirchhoff(Real J) override;
		/** Define the calculation of the stress matrix for postprocessing */
		virtual std::string getRelevantStressMeasureName() override { return "Cauchy"; };

		virtual Muscle *ThisObjectPtr() override { return this; };

<<<<<<< HEAD
		virtual Muscle *ThisObjectPtr() override { return this; };

=======
>>>>>>> 4b650f61
	protected:
		Vecd f0_, s0_;			  /**< Reference fiber and sheet directions as basic parameter. */
		Matd f0f0_, s0s0_, f0s0_; /**< Tensor products of fiber and sheet directions as basic parameter.. */
		Real a0_[4], b0_[4];	  /**< constitutive parameters  as basic parameter.*/

	private:
		Real getPoissonRatio(Real bulk_modulus, const Real (&a0)[4], const Real (&b0)[4]);
		Real getShearModulus(const Real (&a0)[4], const Real (&b0)[4]);
		Real getYoungsModulus(Real bulk_modulus, const Real (&a0)[4], const Real (&b0)[4]);
	};

	/**
	* @class LocallyOrthotropicMuscle
	* @brief muscle model is a anisotropic material in which
	* there are local fiber direction and cross-fiber sheet direction.
	* the model here is from
	* Holzapfel and Ogden, 2009, Phil. Trans. R. Soc. 367:3445-3475
	* we consider a neo-hookean model for the background isotropic contribution.
	*/
	class LocallyOrthotropicMuscle : public Muscle
	{
	protected:
		StdLargeVec<Matd> local_f0f0_, local_s0s0_, local_f0s0_; /**< Sheet direction. */

		/** initialize the local properties, fiber and sheet direction. */
		void initializeFiberAndSheet();

	public:
		StdLargeVec<Vecd> local_f0_; /**< local fiber direction. */
		StdLargeVec<Vecd> local_s0_; /**< local sheet direction. */

		explicit LocallyOrthotropicMuscle(Real rho0, Real bulk_modulus,
						const Vecd &f0, const Vecd &s0, const Real (&a0)[4], const Real (&b0)[4])
			: Muscle(rho0, bulk_modulus, f0, s0, a0, b0)
		{
			material_type_ = "LocallyOrthotropicMuscle";
		};
		virtual ~LocallyOrthotropicMuscle(){};

		virtual void assignElasticSolidParticles(ElasticSolidParticles *elastic_particles) override;
		virtual Matd MuscleFiberDirection(size_t particle_index_i) override { return local_f0f0_[particle_index_i]; };
		/** Compute the stress through Constitutive relation. */
<<<<<<< HEAD
		virtual Matd ConstitutiveRelation(Matd &deformation, size_t particle_index_i) override;
		virtual void readFromXmlForLocalParameters(const std::string &filefullpath) override;
=======
		virtual Matd ConstitutiveRelation(Matd& deformation, size_t particle_index_i) override;
		virtual void readFromXmlForLocalParameters(const std::string &filefullpath) override;
		/** Define the calculation of the stress matrix for postprocessing */
		virtual std::string getRelevantStressMeasureName() override { return "Cauchy"; };
>>>>>>> 4b650f61
	};
}
#endif //ELASTIC_SOLID_H<|MERGE_RESOLUTION|>--- conflicted
+++ resolved
@@ -112,22 +112,12 @@
 		explicit LinearElasticSolid(Real rho0, Real youngs_modulus, Real poisson_ratio);
 		virtual ~LinearElasticSolid(){};
 
-<<<<<<< HEAD
-=======
 		virtual void assignElasticMaterialParameters(Real youngs_modulus, Real poisson_ratio);
 
->>>>>>> 4b650f61
 		virtual Matd ConstitutiveRelation(Matd &deformation, size_t particle_index_i) override;
 		virtual Matd EulerianConstitutiveRelation(Matd &almansi_strain, Matd &F, size_t particle_index_i) override;
 		/** Volumetric Kirchhoff stress from determinate */
 		virtual Real VolumetricKirchhoff(Real J) override;
-<<<<<<< HEAD
-
-	protected:
-		Real lambda0_; /*< first Lame parameter */
-
-	private:
-=======
 		/** Define the calculation of the stress matrix for postprocessing */
 		virtual std::string getRelevantStressMeasureName() override { return "PK2"; };
 
@@ -138,7 +128,6 @@
 
 	protected:
 		Real lambda0_; /*< first Lame parameter */
->>>>>>> 4b650f61
 		Real getBulkModulus(Real youngs_modulus, Real poisson_ratio);
 		Real getShearModulus(Real youngs_modulus, Real poisson_ratio);
 		Real getLambda(Real youngs_modulus, Real poisson_ratio);
@@ -158,8 +147,6 @@
 		};
 		virtual ~NeoHookeanSolid(){};
 
-<<<<<<< HEAD
-=======
 		/** second Piola-Kirchhoff stress related with green-lagrangian deformation tensor */
 		virtual Matd ConstitutiveRelation(Matd &deformation, size_t particle_index_i) override;
 		virtual Matd EulerianConstitutiveRelation(Matd &almansi_strain, Matd &F, size_t particle_index_i) override;
@@ -184,13 +171,10 @@
 		};
 		virtual ~NeoHookeanSolidIncompressible() {};
 	
->>>>>>> 4b650f61
 		/** second Piola-Kirchhoff stress related with green-lagrangian deformation tensor */
 		virtual Matd ConstitutiveRelation(Matd &deformation, size_t particle_index_i) override;
 		virtual Matd EulerianConstitutiveRelation(Matd &almansi_strain, Matd &F, size_t particle_index_i) override;
 		/** Volumetric Kirchhoff stress from determinate */
-<<<<<<< HEAD
-=======
 		virtual Real VolumetricKirchhoff(Real J) override;
 	};
 
@@ -210,7 +194,6 @@
 		/** second Piola-Kirchhoff stress related with green-lagrangian deformation tensor */
 		virtual Matd ConstitutiveRelation(Matd& deformation, size_t particle_index_i) override;
 		/** Volumetric Kirchhoff stress determinate */
->>>>>>> 4b650f61
 		virtual Real VolumetricKirchhoff(Real J) override;
 
 	protected:
@@ -243,15 +226,10 @@
 		{
 			material_type_ = "FeneNeoHookeanSolid";
 		};
-<<<<<<< HEAD
-		virtual ~FeneNeoHookeanSolid(){};
-		virtual Matd ConstitutiveRelation(Matd &deformation, size_t particle_index_i) override;
-=======
 		virtual ~FeneNeoHookeanSolid() {};
 		virtual Matd ConstitutiveRelation(Matd& deformation, size_t particle_index_i) override;
 		/** Define the calculation of the stress matrix for postprocessing */
 		virtual std::string getRelevantStressMeasureName() override { return "Cauchy"; };
->>>>>>> 4b650f61
 	};
 
 	/**
@@ -283,11 +261,6 @@
 
 		virtual Muscle *ThisObjectPtr() override { return this; };
 
-<<<<<<< HEAD
-		virtual Muscle *ThisObjectPtr() override { return this; };
-
-=======
->>>>>>> 4b650f61
 	protected:
 		Vecd f0_, s0_;			  /**< Reference fiber and sheet directions as basic parameter. */
 		Matd f0f0_, s0s0_, f0s0_; /**< Tensor products of fiber and sheet directions as basic parameter.. */
@@ -330,15 +303,10 @@
 		virtual void assignElasticSolidParticles(ElasticSolidParticles *elastic_particles) override;
 		virtual Matd MuscleFiberDirection(size_t particle_index_i) override { return local_f0f0_[particle_index_i]; };
 		/** Compute the stress through Constitutive relation. */
-<<<<<<< HEAD
-		virtual Matd ConstitutiveRelation(Matd &deformation, size_t particle_index_i) override;
-		virtual void readFromXmlForLocalParameters(const std::string &filefullpath) override;
-=======
 		virtual Matd ConstitutiveRelation(Matd& deformation, size_t particle_index_i) override;
 		virtual void readFromXmlForLocalParameters(const std::string &filefullpath) override;
 		/** Define the calculation of the stress matrix for postprocessing */
 		virtual std::string getRelevantStressMeasureName() override { return "Cauchy"; };
->>>>>>> 4b650f61
 	};
 }
 #endif //ELASTIC_SOLID_H