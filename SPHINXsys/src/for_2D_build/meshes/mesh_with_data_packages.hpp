/* -------------------------------------------------------------------------*
 *								SPHinXsys									*
 * -------------------------------------------------------------------------*
 * SPHinXsys (pronunciation: s'finksis) is an acronym from Smoothed Particle*
 * Hydrodynamics for industrial compleX systems. It provides C++ APIs for	*
 * physical accurate simulation and aims to model coupled industrial dynamic*
 * systems including fluid, solid, multi-body dynamics and beyond with SPH	*
 * (smoothed particle hydrodynamics), a meshless computational method using	*
 * particle discretization.													*
 *																			*
 * SPHinXsys is partially funded by German Research Foundation				*
 * (Deutsche Forschungsgemeinschaft) DFG HU1527/6-1, HU1527/10-1,			*
 *  HU1527/12-1 and HU1527/12-4													*
 *                                                                          *
 * Portions copyright (c) 2017-2022 Technical University of Munich and		*
 * the authors' affiliations.												*
 *                                                                          *
 * Licensed under the Apache License, Version 2.0 (the "License"); you may  *
 * not use this file except in compliance with the License. You may obtain a*
 * copy of the License at http://www.apache.org/licenses/LICENSE-2.0.       *
 *                                                                          *
 * ------------------------------------------------------------------------*/
/**
 * @file 	mesh_with_data_packages.hpp
 * @brief 	This class is designed to save memory and increase computational efficiency on mesh.
 *			TODO: the connection between successive meshes in refined mesh should enhanced.
 * @author	Chi ZHang and Xiangyu Hu
 */

#ifndef MESH_WITH_DATA_PACKAGES_2D_HPP
#define MESH_WITH_DATA_PACKAGES_2D_HPP

#include "mesh_with_data_packages.h"

//=================================================================================================//
namespace SPH
{
	//=================================================================================================//
	template <int PKG_SIZE, int ADDRS_BUFFER>
	template <typename FunctionOnData>
	void GridDataPackage<PKG_SIZE, ADDRS_BUFFER>::
		for_each_data(const FunctionOnData &function)
	{
		for (int i = 0; i != pkg_size; ++i)
			for (int j = 0; j != pkg_size; ++j)
			{
				function(i, j);
			}
	}
	//=================================================================================================//
	template <int PKG_SIZE, int ADDRS_BUFFER>
	template <typename FunctionOnAddress>
	void GridDataPackage<PKG_SIZE, ADDRS_BUFFER>::
		for_each_addrs(const FunctionOnAddress &function)
	{
		for (int i = pkg_addrs_buffer; i != pkg_ops_end; ++i)
			for (int j = pkg_addrs_buffer; j != pkg_ops_end; ++j)
			{
				function(i, j);
			}
	}
	//=================================================================================================//
	template <int PKG_SIZE, int ADDRS_BUFFER>
	template <class DataType>
	DataType GridDataPackage<PKG_SIZE, ADDRS_BUFFER>::
		probeDataPackage(PackageDataAddress<DataType> &pkg_data_addrs, const Vecd &position)
	{
		Vecu grid_idx = CellIndexFromPosition(position);
		Vecd grid_pos = GridPositionFromIndex(grid_idx);
		Vecd alpha = (position - grid_pos) / grid_spacing_;
		Vecd beta = Vecd::Ones() - alpha;

		DataType bilinear = *pkg_data_addrs[grid_idx[0]][grid_idx[1]] * beta[0] * beta[1] +
							*pkg_data_addrs[grid_idx[0] + 1][grid_idx[1]] * alpha[0] * beta[1] +
							*pkg_data_addrs[grid_idx[0]][grid_idx[1] + 1] * beta[0] * alpha[1] +
							*pkg_data_addrs[grid_idx[0] + 1][grid_idx[1] + 1] * alpha[0] * alpha[1];

		return bilinear;
	}
	//=================================================================================================//
	template <int PKG_SIZE, int ADDRS_BUFFER>
	template <typename InDataType, typename OutDataType>
	void GridDataPackage<PKG_SIZE, ADDRS_BUFFER>::
		computeGradient(const DiscreteVariable<InDataType> &in_variable,
						const DiscreteVariable<OutDataType> &out_variable)
	{
		auto &in_variable_addrs = getPackageDataAddress(in_variable);
		auto &out_variable_addrs = getPackageDataAddress(out_variable);

		for_each_addrs(
			[&](int i, int j)
			{
				Real dphidx = (*in_variable_addrs[i + 1][j] - *in_variable_addrs[i - 1][j]);
				Real dphidy = (*in_variable_addrs[i][j + 1] - *in_variable_addrs[i][j - 1]);
				*out_variable_addrs[i][j] = 0.5 * Vecd(dphidx, dphidy) / grid_spacing_;
			});
	}
	//=================================================================================================//
	template <int PKG_SIZE, int ADDRS_BUFFER>
	template <typename DataType, typename FunctionByPosition>
	void GridDataPackage<PKG_SIZE, ADDRS_BUFFER>::
		assignByPosition(const DiscreteVariable<DataType> &discrete_variable,
						 const FunctionByPosition &function_by_position)
	{
		auto &pkg_data = getPackageData(discrete_variable);
		for (int i = 0; i != pkg_size; ++i)
			for (int j = 0; j != pkg_size; ++j)
			{
				Vec2d position = DataPositionFromIndex(Vec2d(i, j));
				pkg_data[i][j] = function_by_position(position);
			}
	}
	//=================================================================================================//
	template <int PKG_SIZE, int ADDRS_BUFFER>
	template <typename DataType>
	void GridDataPackage<PKG_SIZE, ADDRS_BUFFER>::AssignSingularPackageDataAddress<DataType>::
	operator()(DataContainerAssemble<PackageData> &all_pkg_data,
			   DataContainerAssemble<PackageDataAddress> &all_pkg_data_addrs)
	{
		constexpr int type_index = DataTypeIndex<DataType>::value;
		for (size_t l = 0; l != std::get<type_index>(all_pkg_data).size(); ++l)
		{
			PackageData<DataType> &pkg_data = std::get<type_index>(all_pkg_data)[l];
			PackageDataAddress<DataType> &pkg_data_addrs = std::get<type_index>(all_pkg_data_addrs)[l];
			for (int i = 0; i != pkg_addrs_size; ++i)
				for (int j = 0; j != pkg_addrs_size; ++j)
				{
					pkg_data_addrs[i][j] = &pkg_data[0][0];
				}
		}
	}
	//=================================================================================================//
	template <int PKG_SIZE, int ADDRS_BUFFER>
	template <typename DataType>
	DataType GridDataPackage<PKG_SIZE, ADDRS_BUFFER>::
		CornerAverage(PackageDataAddress<DataType> &pkg_data_addrs, Veci addrs_index, Veci corner_direction)
	{
		DataType average = ZeroData<DataType>::value;
		for (int i = 0; i != 2; ++i)
			for (int j = 0; j != 2; ++j)
			{
				int x_index = addrs_index[0] + i * corner_direction[0];
				int y_index = addrs_index[1] + j * corner_direction[1];
				average += *pkg_data_addrs[x_index][y_index];
			}
		return average * 0.25;
	}
	//=================================================================================================//
	template <int PKG_SIZE, int ADDRS_BUFFER>
	template <typename DataType>
	void GridDataPackage<PKG_SIZE, ADDRS_BUFFER>::AssignPackageDataAddress<DataType>::
	operator()(DataContainerAssemble<PackageDataAddress> &all_pkg_data_addrs,
			   const Vecu &addrs_index,
			   DataContainerAssemble<PackageData> &all_pkg_data,
			   const Vecu &data_index)
	{
		constexpr int type_index = DataTypeIndex<DataType>::value;
		for (size_t l = 0; l != std::get<type_index>(all_pkg_data).size(); ++l)
		{
			PackageData<DataType> &pkg_data = std::get<type_index>(all_pkg_data)[l];
			PackageDataAddress<DataType> &pkg_data_addrs = std::get<type_index>(all_pkg_data_addrs)[l];
			pkg_data_addrs[addrs_index[0]][addrs_index[1]] = &pkg_data[data_index[0]][data_index[1]];
		}
	}
	//=================================================================================================//
	template <class GridDataPackageType>
	template <typename DataType>
	DataType MeshWithGridDataPackages<GridDataPackageType>::
		DataValueFromGlobalIndex(const DiscreteVariable<DataType> &discrete_variable,
								 const Vecu &global_grid_index)
	{
<<<<<<< HEAD
		Vecu pkg_index_ = Vecu::Zero();
		Vecu local_data_index = Vecu::Zero();
=======
		Vecu cell_index_on_mesh_(0);
		Vecu local_data_index(0);
>>>>>>> d8f73ef3
		for (int n = 0; n != 2; n++)
		{
			size_t cell_index_in_this_direction = global_grid_index[n] / pkg_size;
			cell_index_on_mesh_[n] = cell_index_in_this_direction;
			local_data_index[n] = global_grid_index[n] - cell_index_in_this_direction * pkg_size;
		}
		auto &data = data_pkg_addrs_[cell_index_on_mesh_[0]][cell_index_on_mesh_[1]]->getPackageData(discrete_variable);
		return data[local_data_index[0]][local_data_index[1]];
	}
	//=================================================================================================//
	template <class GridDataPackageType>
	void MeshWithGridDataPackages<GridDataPackageType>::
		initializePackageAddressesInACell(const Vecu &cell_index)
	{
		int i = (int)cell_index[0];
		int j = (int)cell_index[1];

		GridDataPackageType *data_pkg = data_pkg_addrs_[i][j];
		if (data_pkg->isInnerPackage())
		{
			for (int l = 0; l != pkg_addrs_size; ++l)
				for (int m = 0; m != pkg_addrs_size; ++m)
				{
					std::pair<int, int> x_pair = CellShiftAndDataIndex(l);
					std::pair<int, int> y_pair = CellShiftAndDataIndex(m);
					data_pkg->assignPackageDataAddress(
						Vecu(l, m),
						data_pkg_addrs_[i + x_pair.first][j + y_pair.first],
						Vecu(x_pair.second, y_pair.second));
				}
		}
	}
	//=================================================================================================//
	template <class GridDataPackageType>
	void MeshWithGridDataPackages<GridDataPackageType>::allocateMeshDataMatrix()
	{
		Allocate2dArray(data_pkg_addrs_, number_of_cells_);
	}
	//=================================================================================================//
	template <class GridDataPackageType>
	void MeshWithGridDataPackages<GridDataPackageType>::deleteMeshDataMatrix()
	{
		Delete2dArray(data_pkg_addrs_, number_of_cells_);
	}
	//=================================================================================================//
<<<<<<< HEAD
	template <class MeshFieldType, class GridDataPackageType>
	void MeshWithGridDataPackages<MeshFieldType, GridDataPackageType>::
		assignDataPackageAddress(const Vecu& cell_index, GridDataPackageType* data_pkg)
=======
	template <class GridDataPackageType>
	void MeshWithGridDataPackages<GridDataPackageType>::
		assignDataPackageAddress(const Vecu &cell_index, GridDataPackageType *data_pkg)
>>>>>>> d8f73ef3
	{
		data_pkg_addrs_[cell_index[0]][cell_index[1]] = data_pkg;
	}
	//=================================================================================================//
	template <class GridDataPackageType>
	GridDataPackageType *MeshWithGridDataPackages<GridDataPackageType>::
		DataPackageFromCellIndex(const Vecu &cell_index)
	{
		return data_pkg_addrs_[cell_index[0]][cell_index[1]];
	}
	//=================================================================================================//
	template <class GridDataPackageType>
	template <class DataType>
	DataType MeshWithGridDataPackages<GridDataPackageType>::
		probeMesh(const DiscreteVariable<DataType> &discrete_variable, const Vecd &position)
	{
		Vecu grid_index = CellIndexFromPosition(position);
		size_t i = grid_index[0];
		size_t j = grid_index[1];

		GridDataPackageType *data_pkg = data_pkg_addrs_[i][j];
		auto &pkg_data_addrs = data_pkg->getPackageDataAddress(discrete_variable);
		return data_pkg->isInnerPackage() ? data_pkg->GridDataPackageType::template probeDataPackage<DataType>(pkg_data_addrs, position)
										  : *pkg_data_addrs[0][0];
	}
	//=================================================================================================//
}
//=================================================================================================//
#endif // MESH_WITH_DATA_PACKAGES_2D_HPP<|MERGE_RESOLUTION|>--- conflicted
+++ resolved
@@ -169,13 +169,8 @@
 		DataValueFromGlobalIndex(const DiscreteVariable<DataType> &discrete_variable,
 								 const Vecu &global_grid_index)
 	{
-<<<<<<< HEAD
-		Vecu pkg_index_ = Vecu::Zero();
+		Vecu cell_index_on_mesh_ = Vecu::Zero();
 		Vecu local_data_index = Vecu::Zero();
-=======
-		Vecu cell_index_on_mesh_(0);
-		Vecu local_data_index(0);
->>>>>>> d8f73ef3
 		for (int n = 0; n != 2; n++)
 		{
 			size_t cell_index_in_this_direction = global_grid_index[n] / pkg_size;
@@ -221,15 +216,9 @@
 		Delete2dArray(data_pkg_addrs_, number_of_cells_);
 	}
 	//=================================================================================================//
-<<<<<<< HEAD
-	template <class MeshFieldType, class GridDataPackageType>
-	void MeshWithGridDataPackages<MeshFieldType, GridDataPackageType>::
-		assignDataPackageAddress(const Vecu& cell_index, GridDataPackageType* data_pkg)
-=======
 	template <class GridDataPackageType>
 	void MeshWithGridDataPackages<GridDataPackageType>::
 		assignDataPackageAddress(const Vecu &cell_index, GridDataPackageType *data_pkg)
->>>>>>> d8f73ef3
 	{
 		data_pkg_addrs_[cell_index[0]][cell_index[1]] = data_pkg;
 	}
